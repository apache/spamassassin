--- conflicted
+++ resolved
@@ -16,13 +16,8 @@
       ident ignore info ldap learn locker log logger markup HashBL
       message metadata mimeheader netset plugin prefork progress pyzor razor2
       received-header replacetags reporter rules rules-all spamd spf textcat
-<<<<<<< HEAD
       timing TxRep uri uridnsbl util pdfinfo asn geodb
-      PHISHTAG resourcelimits https_http_mismatch ));
-=======
-      timing TxRep uri uridnsbl util pdfinfo asn geodb RaciallyCharged
       PHISHTAG resourcelimits https_http_mismatch DMARC ));
->>>>>>> acdaeab2
 
 my $fh = IO::File->new_tmpfile();
 open(OLDERR, ">&STDERR");
