--- conflicted
+++ resolved
@@ -1,8312 +1,4 @@
 ------------------------------------------------------------------------
-<<<<<<< HEAD
-r47002 | quinlan | 2004-09-21 21:43:03 +0000 (Tue, 21 Sep 2004) | 2 lines
-
-bug 3798: remove ninja* images
-
-------------------------------------------------------------------------
-r46967 | quinlan | 2004-09-21 07:23:40 +0000 (Tue, 21 Sep 2004) | 2 lines
-
-new logo
-
-------------------------------------------------------------------------
-r46960 | quinlan | 2004-09-21 05:56:38 +0000 (Tue, 21 Sep 2004) | 2 lines
-
-bug 3794: add some defined() checks for incomplete DNS responses
-
-------------------------------------------------------------------------
-r46138 | duncf | 2004-09-15 23:05:17 +0000 (Wed, 15 Sep 2004) | 1 line
-
-Minor typo in Mail::SpamAssassin::Conf man
-------------------------------------------------------------------------
-r46071 | felicity | 2004-09-15 03:08:35 +0000 (Wed, 15 Sep 2004) | 1 line
-
-add documentation about Plugin::dbg having to be called via package name as it's not available in the plugin package namespace
-------------------------------------------------------------------------
-r46068 | felicity | 2004-09-15 02:46:09 +0000 (Wed, 15 Sep 2004) | 1 line
-
-added documentation for the standard arguments passed to plugins of different types
-------------------------------------------------------------------------
-r46030 | felicity | 2004-09-14 18:28:50 +0000 (Tue, 14 Sep 2004) | 2 lines
-
-Create 3.0 (stable) branch, open up trunk for 3.1 (development) operations.
-
-------------------------------------------------------------------------
-r46006 | felicity | 2004-09-14 03:02:01 +0000 (Tue, 14 Sep 2004) | 1 line
-
-prepped rc6
-------------------------------------------------------------------------
-r46005 | felicity | 2004-09-14 01:23:14 +0000 (Tue, 14 Sep 2004) | 1 line
-
-make sure the output files have the correct group and permissions
-------------------------------------------------------------------------
-r46003 | felicity | 2004-09-13 23:41:20 +0000 (Mon, 13 Sep 2004) | 1 line
-
-prep rc5 release
-------------------------------------------------------------------------
-r45998 | quinlan | 2004-09-13 19:34:52 +0000 (Mon, 13 Sep 2004) | 2 lines
-
-bug 3768: add simple Debian packaging files
-
-------------------------------------------------------------------------
-r45996 | felicity | 2004-09-13 18:48:29 +0000 (Mon, 13 Sep 2004) | 1 line
-
-bug 3774: had a carryover 'touid touid' for setting euid from the egid code, which requires two numbers instead of just one.  This broke on the FreeBSD perl.
-------------------------------------------------------------------------
-r45937 | mss | 2004-09-12 14:20:59 +0000 (Sun, 12 Sep 2004) | 2 lines
-
-bug 3775: Kris Koehntopp's mail address has changed.
-
-------------------------------------------------------------------------
-r45873 | felicity | 2004-09-11 07:39:14 +0000 (Sat, 11 Sep 2004) | 1 line
-
-we generally refer to ArchiveIterator 'dir' mode as maildir, but it's not, so be a little clearer about that
-------------------------------------------------------------------------
-r45870 | quinlan | 2004-09-11 07:12:22 +0000 (Sat, 11 Sep 2004) | 3 lines
-
-not quite maildir format, don't use wikipedia for our documentation in
-a manual page, use C<> around uwashington URL
-
-------------------------------------------------------------------------
-r45866 | felicity | 2004-09-11 05:15:47 +0000 (Sat, 11 Sep 2004) | 1 line
-
-clear up the documentation about file vs dir vs mbox vs mbx
-------------------------------------------------------------------------
-r43688 | mss | 2004-09-10 20:11:49 +0000 (Fri, 10 Sep 2004) | 2 lines
-
-POD fix:  Truncated SYNOPSIS lines to 80 chars.  Mostly by removing the default values -- they are in the long description of the option and adding default values for *all* description would make the SYNOPSIS long and complex.  So everybody who wants to know the defaults should read the man page.  (I'm thinking about breaking the SYNOPSIS into several parts to make it less confusing.)
-
-------------------------------------------------------------------------
-r43686 | mss | 2004-09-10 19:45:11 +0000 (Fri, 10 Sep 2004) | 2 lines
-
-Sort OPTIONS alphabetically.
-
-------------------------------------------------------------------------
-r43683 | quinlan | 2004-09-10 18:49:56 +0000 (Fri, 10 Sep 2004) | 2 lines
-
-add Gentoo instructions
-
-------------------------------------------------------------------------
-r43642 | quinlan | 2004-09-10 05:25:50 +0000 (Fri, 10 Sep 2004) | 2 lines
-
-the command line tool is spamc, so rephrase a bit here
-
-------------------------------------------------------------------------
-r43641 | quinlan | 2004-09-10 05:15:39 +0000 (Fri, 10 Sep 2004) | 2 lines
-
-touch up Debian documentation
-
-------------------------------------------------------------------------
-r43640 | quinlan | 2004-09-10 02:02:40 +0000 (Fri, 10 Sep 2004) | 2 lines
-
-remove Sys::Syslog because it's in Perl 5.6.1 and later, other tweaks
-
-------------------------------------------------------------------------
-r43637 | felicity | 2004-09-09 23:31:14 +0000 (Thu, 09 Sep 2004) | 1 line
-
-prep rc5 devel
-------------------------------------------------------------------------
-r43635 | felicity | 2004-09-09 22:50:14 +0000 (Thu, 09 Sep 2004) | 1 line
-
-prepping, again, for 3.0.0rc4
-------------------------------------------------------------------------
-r43629 | jm | 2004-09-09 19:36:26 +0000 (Thu, 09 Sep 2004) | 1 line
-
-MANIFEST updated to include some more recent perceptron scripts/input
-------------------------------------------------------------------------
-r43628 | jm | 2004-09-09 19:34:58 +0000 (Thu, 09 Sep 2004) | 1 line
-
-removed obsolete scripts used only by me
-------------------------------------------------------------------------
-r43627 | felicity | 2004-09-09 19:26:57 +0000 (Thu, 09 Sep 2004) | 1 line
-
-moving back to rc4 dev for MANIFEST discussion
-------------------------------------------------------------------------
-r43626 | quinlan | 2004-09-09 19:06:03 +0000 (Thu, 09 Sep 2004) | 2 lines
-
-file listed twice
-
-------------------------------------------------------------------------
-r43625 | quinlan | 2004-09-09 19:00:51 +0000 (Thu, 09 Sep 2004) | 2 lines
-
-move some non-license information from deleted LICENSE file to here
-
-------------------------------------------------------------------------
-r43624 | quinlan | 2004-09-09 19:00:11 +0000 (Thu, 09 Sep 2004) | 2 lines
-
-removing file
-
-------------------------------------------------------------------------
-r43622 | felicity | 2004-09-09 18:48:43 +0000 (Thu, 09 Sep 2004) | 1 line
-
-*sum.pl should get the file not STDIN
-------------------------------------------------------------------------
-r43620 | felicity | 2004-09-09 18:34:00 +0000 (Thu, 09 Sep 2004) | 1 line
-
-prepping to release 3.0.0rc4
-------------------------------------------------------------------------
-r43619 | felicity | 2004-09-09 18:11:33 +0000 (Thu, 09 Sep 2004) | 1 line
-
-make the md5/sha1sum script spit out the filename too.  makes it a lot easier to do cut/paste, and standardizes it with the actual md5/sha1sum programs
-------------------------------------------------------------------------
-r43603 | felicity | 2004-09-09 14:25:43 +0000 (Thu, 09 Sep 2004) | 1 line
-
-try clearing up the opt_j tempfile/extra child distinction
-------------------------------------------------------------------------
-r43567 | parker | 2004-09-09 04:05:58 +0000 (Thu, 09 Sep 2004) | 1 line
-
-Answered some bayes sql questions that have come over the past week or so
-------------------------------------------------------------------------
-r43566 | felicity | 2004-09-09 03:45:18 +0000 (Thu, 09 Sep 2004) | 1 line
-
-'Contains a URL' should be 'Contains an URL'
-------------------------------------------------------------------------
-r43565 | jm | 2004-09-09 03:43:28 +0000 (Thu, 09 Sep 2004) | 1 line
-
-bug 3762: add a new plugin API: check_post_learn().  also fix a C<...->...> POD bug
-------------------------------------------------------------------------
-r43564 | jm | 2004-09-09 03:40:18 +0000 (Thu, 09 Sep 2004) | 1 line
-
-bug 3759: plugins loaded from the site config path were not getting their parse_config() methods called; fix by invalidating certain method caches when a new plugin is registered.  also, INHIBIT_CALLBACKS as a return type wasn't working, because it forces plugins to only support numeric return types. not good.  removed; implementors should use the alternative $self->inhibit_further_callbacks() API.  also removed a redundant sort() call
-------------------------------------------------------------------------
-r43563 | felicity | 2004-09-09 02:36:25 +0000 (Thu, 09 Sep 2004) | 1 line
-
-added POD for ArchiveIterator
-------------------------------------------------------------------------
-r43557 | felicity | 2004-09-09 01:22:31 +0000 (Thu, 09 Sep 2004) | 1 line
-
-uri_to_domain will now lowercase the domain before returning it, since domains are case-insensitive.
-------------------------------------------------------------------------
-r43555 | parker | 2004-09-09 01:13:53 +0000 (Thu, 09 Sep 2004) | 1 line
-
-Bug 3760: tok_touch_all produces invalid sql when called with no tokens
-------------------------------------------------------------------------
-r43550 | jm | 2004-09-08 22:42:46 +0000 (Wed, 08 Sep 2004) | 1 line
-
-doco fix: documentation sample used wrong var name. oops
-------------------------------------------------------------------------
-r43549 | jm | 2004-09-08 22:37:13 +0000 (Wed, 08 Sep 2004) | 1 line
-
-bug 3740: ignore legit bounces from Yahoo, if the correct rDNS and From are used
-------------------------------------------------------------------------
-r43545 | parker | 2004-09-08 21:59:35 +0000 (Wed, 08 Sep 2004) | 1 line
-
-Bug 3758: updating a tokens ham_count and atime did not trigger an update of newest_token_age
-------------------------------------------------------------------------
-r43544 | parker | 2004-09-08 17:19:09 +0000 (Wed, 08 Sep 2004) | 1 line
-
-Fix debug message
-------------------------------------------------------------------------
-r43537 | mss | 2004-09-08 14:29:43 +0000 (Wed, 08 Sep 2004) | 2 lines
-
-Removed some obsolete translations.
-
-------------------------------------------------------------------------
-r43495 | quinlan | 2004-09-08 03:49:02 +0000 (Wed, 08 Sep 2004) | 3 lines
-
-empty MIME boundary does not work now, but space before = should, so
-test that as the bad behavior instead
-
-------------------------------------------------------------------------
-r43493 | quinlan | 2004-09-08 03:24:29 +0000 (Wed, 08 Sep 2004) | 4 lines
-
-bug 3751: fix up boundary matching to more closely match MUA behavior
-and allow some malformed boundary definitions, however stop allowing
-blank boundaries
-
-------------------------------------------------------------------------
-r43492 | felicity | 2004-09-08 03:18:19 +0000 (Wed, 08 Sep 2004) | 1 line
-
-bug 3749: new version of the last patch -- certain rfc invalid mime parts were being ignored in the internal representation of the message.  we now make empty nodes appropriately.  the patch also standarizes the mime boundary REs and removes some cruft.  added some extra comments about the process because it's a little complex.
-------------------------------------------------------------------------
-r43448 | quinlan | 2004-09-07 04:45:42 +0000 (Tue, 07 Sep 2004) | 2 lines
-
-mention CLAs in list
-
-------------------------------------------------------------------------
-r43431 | mss | 2004-09-06 21:55:32 +0000 (Mon, 06 Sep 2004) | 2 lines
-
-The fix for bug 3690 was incomplete, it didn't always exit.
-
-------------------------------------------------------------------------
-r43421 | mss | 2004-09-06 18:17:58 +0000 (Mon, 06 Sep 2004) | 2 lines
-
-bug 3753: --helper-home-dir was missing in the SYNOPSIS
-
-------------------------------------------------------------------------
-r43418 | duncf | 2004-09-06 15:46:31 +0000 (Mon, 06 Sep 2004) | 1 line
-
-Doc fix: user-config defaults to on and has for a while...
-------------------------------------------------------------------------
-r43393 | felicity | 2004-09-05 17:40:25 +0000 (Sun, 05 Sep 2004) | 1 line
-
-revert of the bug 3749 patch.  fixes one issue, made a new set. :(
-------------------------------------------------------------------------
-r43387 | mss | 2004-09-05 12:00:42 +0000 (Sun, 05 Sep 2004) | 2 lines
-
-bug 3746: Document which __{def,local}_rules_dir__ is chosen for which __prefix__.
-
-------------------------------------------------------------------------
-r43364 | quinlan | 2004-09-05 04:31:48 +0000 (Sun, 05 Sep 2004) | 2 lines
-
-since this is serving as our current "Who we are" page, split out the PMC
-
-------------------------------------------------------------------------
-r43362 | felicity | 2004-09-05 03:22:55 +0000 (Sun, 05 Sep 2004) | 1 line
-
-bug 3749: MIME parts can have no actual body (following the RFC).  previously the parser would ignore that part, but not all mails are RFC compliant...  so now we fake an empty body if the body doesn't actually exist, and add a node in the tree for that part.
-------------------------------------------------------------------------
-r43361 | felicity | 2004-09-05 03:20:09 +0000 (Sun, 05 Sep 2004) | 1 line
-
-bug 3748: when subparsing a message/* type, if the part was empty, Message-new() would wait for STDIN input.  now only do a subparse if the part actually has decoded data in it.
-------------------------------------------------------------------------
-r43354 | felicity | 2004-09-04 23:13:51 +0000 (Sat, 04 Sep 2004) | 1 line
-
-trivial issue with dutch translation: rule is now HABEAS_USER, not HABEAS_SWE
-------------------------------------------------------------------------
-r43322 | felicity | 2004-09-04 05:06:05 +0000 (Sat, 04 Sep 2004) | 1 line
-
-started 3.0.0rc4 cycle
-------------------------------------------------------------------------
-r43320 | felicity | 2004-09-04 04:39:26 +0000 (Sat, 04 Sep 2004) | 1 line
-
-minor build script update: when doing the stable build, remove the files from the devel directory after copying over...
-------------------------------------------------------------------------
-r43319 | felicity | 2004-09-04 04:30:37 +0000 (Sat, 04 Sep 2004) | 1 line
-
-prep to release 3.0.0rc3
-------------------------------------------------------------------------
-r43318 | quinlan | 2004-09-04 04:22:59 +0000 (Sat, 04 Sep 2004) | 2 lines
-
-remove Sender ID mention from announcement :-(
-
-------------------------------------------------------------------------
-r43317 | felicity | 2004-09-04 04:05:44 +0000 (Sat, 04 Sep 2004) | 1 line
-
-bug 3238: allow people to zero-pad the _SCORE_ tag if they want.  adds some backward compatibility with 2.x, etc.
-------------------------------------------------------------------------
-r43314 | felicity | 2004-09-04 03:12:06 +0000 (Sat, 04 Sep 2004) | 1 line
-
-bug 3743: have the child reaper deal with multiple children if necessary, also have the restart handler wait for the specific pid to exit instead of any generic pid.
-------------------------------------------------------------------------
-r43313 | jm | 2004-09-04 03:02:23 +0000 (Sat, 04 Sep 2004) | 1 line
-
-bug 3711: doco fix: correct the read_scoreonly_config() POD documentation to reflect that it no longer is just scores.
-------------------------------------------------------------------------
-r43310 | jm | 2004-09-04 02:43:52 +0000 (Sat, 04 Sep 2004) | 1 line
-
-bug 3625: syslog-ng sometimes forks from inside syslog() when syslogd is restarted, causing a SIGCHLD, which calls syslog(), and therefore causes an infinite loop of respawning spamds.  work around this.
-------------------------------------------------------------------------
-r43309 | felicity | 2004-09-04 02:05:39 +0000 (Sat, 04 Sep 2004) | 1 line
-
-bug 3698: remove unused function decoded_mime_bit from PMS
-------------------------------------------------------------------------
-r37426 | felicity | 2004-09-02 21:18:01 +0000 (Thu, 02 Sep 2004) | 1 line
-
-bug 3742: fixes the bug introduced in rc2 via bug 3731.  'untie attempted while 1 inner references still exist'
-------------------------------------------------------------------------
-r37261 | parker | 2004-08-31 20:54:43 +0000 (Tue, 31 Aug 2004) | 1 line
-
-since several web interfaces now exist point folks at the wiki for information
-------------------------------------------------------------------------
-r37223 | felicity | 2004-08-30 22:30:50 +0000 (Mon, 30 Aug 2004) | 1 line
-
-bug 3737: more doco updates, UPGRADE implied spamd's -P option was deprecated, but only for spamassassin.  also merged 'these commmandline options are deprecated' sections.
-------------------------------------------------------------------------
-r37222 | felicity | 2004-08-30 22:23:45 +0000 (Mon, 30 Aug 2004) | 1 line
-
-move spamd's P option next to the paranoid option since they're aliases, makes it clearer
-------------------------------------------------------------------------
-r37221 | felicity | 2004-08-30 22:22:13 +0000 (Mon, 30 Aug 2004) | 1 line
-
-added doco that the UPGRADE doc is likely not complete and custom configurations should be double-checked to be valid in the new version
-------------------------------------------------------------------------
-r37218 | felicity | 2004-08-30 21:41:44 +0000 (Mon, 30 Aug 2004) | 1 line
-
-update MANIFEST...
-------------------------------------------------------------------------
-r37217 | felicity | 2004-08-30 21:40:35 +0000 (Mon, 30 Aug 2004) | 1 line
-
-bug 3735: deal with parsing messages that themselves have a content-type of message/rfc822.  add in a test mail and appropriately mimeparse.t modifications to test that we properly deal with multi-level message/rfc822 encodings.
-------------------------------------------------------------------------
-r37183 | felicity | 2004-08-30 01:35:13 +0000 (Mon, 30 Aug 2004) | 1 line
-
-make the require_version doc a little clearer
-------------------------------------------------------------------------
-r37182 | felicity | 2004-08-30 00:12:52 +0000 (Mon, 30 Aug 2004) | 1 line
-
-doco update
-------------------------------------------------------------------------
-r37139 | felicity | 2004-08-28 01:30:07 +0000 (Sat, 28 Aug 2004) | 1 line
-
-3.0 release doco update
-------------------------------------------------------------------------
-r37138 | felicity | 2004-08-28 01:05:36 +0000 (Sat, 28 Aug 2004) | 1 line
-
-prep for 3.0.0rc3 devel
-------------------------------------------------------------------------
-r37136 | felicity | 2004-08-28 01:02:45 +0000 (Sat, 28 Aug 2004) | 1 line
-
-prepare for 3.0.0-rc2 release
-------------------------------------------------------------------------
-r37133 | felicity | 2004-08-27 20:43:49 +0000 (Fri, 27 Aug 2004) | 1 line
-
-more build updates -- gpgsign is in ~/sabuildtools/bin, not ~/bin ...
-------------------------------------------------------------------------
-r37132 | felicity | 2004-08-27 20:36:47 +0000 (Fri, 27 Aug 2004) | 1 line
-
-update more build docs
-------------------------------------------------------------------------
-r37130 | jm | 2004-08-27 20:16:39 +0000 (Fri, 27 Aug 2004) | 1 line
-
-oops, I'd forgotten to check in the SAME fixes from minotaur.   here's some parts of what I did that are still worthwhile with Theo's changes
-------------------------------------------------------------------------
-r37129 | felicity | 2004-08-27 18:15:59 +0000 (Fri, 27 Aug 2004) | 1 line
-
-updates to the build process -- md5sum and sha1sum aren't installed on minotaur, so use quick n' dirty perl versions I wrote up.  /bin/bash doesn't exist on minotaur either, so change to /usr/local/bin/bash ...
-------------------------------------------------------------------------
-r37097 | felicity | 2004-08-26 21:37:01 +0000 (Thu, 26 Aug 2004) | 1 line
-
-bug 3731: there were some situations where umask would be changed and then not reset back to the original value
-------------------------------------------------------------------------
-r37092 | quinlan | 2004-08-26 18:12:49 +0000 (Thu, 26 Aug 2004) | 2 lines
-
-bug 3730: make DNS unavailable unless versions are high enough
-
-------------------------------------------------------------------------
-r37091 | felicity | 2004-08-26 17:13:13 +0000 (Thu, 26 Aug 2004) | 1 line
-
-bug 3728: check_languages() wasn't able to find the languages hint file so it didn't run.
-------------------------------------------------------------------------
-r37041 | quinlan | 2004-08-25 19:43:35 +0000 (Wed, 25 Aug 2004) | 2 lines
-
-use Constants.pm
-
-------------------------------------------------------------------------
-r36852 | felicity | 2004-08-25 13:11:49 +0000 (Wed, 25 Aug 2004) | 1 line
-
-bug 3719: ignore X-Bogosity header from potential upstream Bogofilter run
-------------------------------------------------------------------------
-r36851 | felicity | 2004-08-25 13:09:08 +0000 (Wed, 25 Aug 2004) | 1 line
-
-bug 3705: add a regression test for relative scores
-------------------------------------------------------------------------
-r36836 | jm | 2004-08-25 04:23:15 +0000 (Wed, 25 Aug 2004) | 1 line
-
-bug 3715: Conf::Parser double-counts certain errors in --lint, fixed.  bug 3699: --lint should warn if a description is empty.  also, some doc changes to clarify Conf::Parser operation
-------------------------------------------------------------------------
-r36835 | jm | 2004-08-25 04:23:03 +0000 (Wed, 25 Aug 2004) | 1 line
-
-bug 3715: Conf::Parser double-counts certain errors in --lint, fixed.  bug 3699: --lint should warn if a description is empty.  also, some doc changes to clarify Conf::Parser operation
-------------------------------------------------------------------------
-r36826 | mss | 2004-08-24 22:48:18 +0000 (Tue, 24 Aug 2004) | 2 lines
-
-Removed two obsolete commented-out lines.  It's now documented better in INSTALL.
-
-------------------------------------------------------------------------
-r36823 | mss | 2004-08-24 20:35:39 +0000 (Tue, 24 Aug 2004) | 2 lines
-
-Also strip the directory from the converted spamc docs.
-
-------------------------------------------------------------------------
-r36822 | mss | 2004-08-24 20:12:24 +0000 (Tue, 24 Aug 2004) | 2 lines
-
-Fixed up some PODs about which convert_pods_to_doc complained.
-
-------------------------------------------------------------------------
-r36816 | mss | 2004-08-24 17:22:00 +0000 (Tue, 24 Aug 2004) | 8 lines
-
-bug 3717: Loading PlugIns from outside @INC didn't work because do() looks in @INC, too, for relative paths.  Fixed by always using absolute paths.
-
-also:
- * Added Justin's regression test for this feature.
- * Marked some tests which missed the bit as executable.
- * Sorted MANIFEST alphabetically (again).
-
-
-------------------------------------------------------------------------
-r36815 | felicity | 2004-08-24 16:07:22 +0000 (Tue, 24 Aug 2004) | 1 line
-
-bug 3705: relative scores worked when all 4 scoresets were specified, but not when only 1 number was given.  fix that, and fix debug output to use the correct variable.  also, instead of 2 sections for 'score rule # # # #' and 'score rule #', always assume all 4 scoresets are specified and deal with the 1 score=>4 scores bit appropriately.
-------------------------------------------------------------------------
-r36792 | felicity | 2004-08-24 00:19:29 +0000 (Tue, 24 Aug 2004) | 1 line
-
-bug 3722: document the --folders option
-------------------------------------------------------------------------
-r36791 | felicity | 2004-08-24 00:02:33 +0000 (Tue, 24 Aug 2004) | 1 line
-
-bug 3725: added documentation for a bunch of PerMsgStatus methods, including get_uri_list()
-------------------------------------------------------------------------
-r36786 | quinlan | 2004-08-23 21:17:37 +0000 (Mon, 23 Aug 2004) | 2 lines
-
-clarify Net::DNS version requirements
-
-------------------------------------------------------------------------
-r36784 | mss | 2004-08-23 21:01:15 +0000 (Mon, 23 Aug 2004) | 2 lines
-
-Net::DNS 0.46 or higher is needed for DNS tests under Windows.  Thanks to Fred Tarasevicius for debugging this issue.
-
-------------------------------------------------------------------------
-r36781 | felicity | 2004-08-23 20:20:53 +0000 (Mon, 23 Aug 2004) | 1 line
-
-bug 2437: make the code to figure out the autolearn score be in a single function and not scattered around PMS.  Also, properly ignore noautolearn, userconf, and learn rules instead of just noautolearn.  also, don't shift the global scoreset when figuring out whether to autolearn, just use a local scoreset copy.
-------------------------------------------------------------------------
-r36766 | quinlan | 2004-08-23 18:08:44 +0000 (Mon, 23 Aug 2004) | 2 lines
-
-add conditional around URIDNSBL scores
-
-------------------------------------------------------------------------
-r36758 | jm | 2004-08-23 05:48:40 +0000 (Mon, 23 Aug 2004) | 1 line
-
-doco fix: simplify sample plugin text a little
-------------------------------------------------------------------------
-r36757 | jm | 2004-08-23 05:38:20 +0000 (Mon, 23 Aug 2004) | 1 line
-
-trivial: typo
-------------------------------------------------------------------------
-r36701 | parker | 2004-08-22 18:11:21 +0000 (Sun, 22 Aug 2004) | 1 line
-
-Bug 3713: Little clarify to docs on _TABLE_ value for custom sql query
-------------------------------------------------------------------------
-r36698 | parker | 2004-08-22 16:58:15 +0000 (Sun, 22 Aug 2004) | 1 line
-
-Bug 3713: UPGRADE needs to mention that user_scores_sql_table is no longer supported
-------------------------------------------------------------------------
-r36695 | mss | 2004-08-22 14:13:29 +0000 (Sun, 22 Aug 2004) | 2 lines
-
-Added note about the proper use of DROPPRIVS in site-wide procmailrcs.
-
-------------------------------------------------------------------------
-r36690 | quinlan | 2004-08-22 06:53:49 +0000 (Sun, 22 Aug 2004) | 2 lines
-
-bug 3702: bayes version mismatch should warn() not dbg()
-
-------------------------------------------------------------------------
-r36689 | felicity | 2004-08-22 06:32:01 +0000 (Sun, 22 Aug 2004) | 1 line
-
-clean up the 'score' doco a little
-------------------------------------------------------------------------
-r36688 | felicity | 2004-08-22 06:18:37 +0000 (Sun, 22 Aug 2004) | 1 line
-
-make the tflag/autolearn/awl interactions more clear.  actually document what rules the awl ignores when figuring out the rules to use.
-------------------------------------------------------------------------
-r36686 | felicity | 2004-08-22 05:50:06 +0000 (Sun, 22 Aug 2004) | 1 line
-
-make some of the debug output more clear
-------------------------------------------------------------------------
-r36685 | felicity | 2004-08-22 04:01:34 +0000 (Sun, 22 Aug 2004) | 1 line
-
-bug 3707: added build requirements into spec file, updated required perl version to 5.6.1
-------------------------------------------------------------------------
-r36673 | quinlan | 2004-08-20 22:27:59 +0000 (Fri, 20 Aug 2004) | 2 lines
-
-die whitespace, die!
-
-------------------------------------------------------------------------
-r36638 | felicity | 2004-08-19 22:11:42 +0000 (Thu, 19 Aug 2004) | 1 line
-
-another doco update wrt autolearning
-------------------------------------------------------------------------
-r36625 | felicity | 2004-08-19 19:03:27 +0000 (Thu, 19 Aug 2004) | 1 line
-
-make the documentation a little more explicit about what tflags disable autolearn control
-------------------------------------------------------------------------
-r36540 | felicity | 2004-08-17 21:01:11 +0000 (Tue, 17 Aug 2004) | 1 line
-
-bug 3692: DCC eval code was trying to check for DCC headers already in the message indicating bulk status, but wasn't actually looking at the right header(s).
-------------------------------------------------------------------------
-r36538 | mss | 2004-08-17 20:39:12 +0000 (Tue, 17 Aug 2004) | 5 lines
-
-Some docu tweaks:
-* Split the documentation of the spamd/spamc protocol into an extra file
-* Some little cleanup in the README, added FIXMEs to outdated docu (I have
-  currently no time to wordsmith the actual updates)
-
-------------------------------------------------------------------------
-r36536 | quinlan | 2004-08-17 20:35:37 +0000 (Tue, 17 Aug 2004) | 2 lines
-
-trivial documentation tweak
-
-------------------------------------------------------------------------
-r36535 | quinlan | 2004-08-17 20:32:05 +0000 (Tue, 17 Aug 2004) | 2 lines
-
-clarify the URIBL blurb to make it easier to understand
-
-------------------------------------------------------------------------
-r36516 | mss | 2004-08-17 11:59:22 +0000 (Tue, 17 Aug 2004) | 2 lines
-
-bug 3690: skip SPF regression tests if RUN_NET_TESTS is false
-
-------------------------------------------------------------------------
-r36490 | quinlan | 2004-08-17 03:54:11 +0000 (Tue, 17 Aug 2004) | 2 lines
-
-use explicit return for clarity
-
-------------------------------------------------------------------------
-r36456 | quinlan | 2004-08-16 06:44:13 +0000 (Mon, 16 Aug 2004) | 3 lines
-
-revise the release highlights, note: removing hashcash - sorry, it
-doesn't make the top list of features people care about
-
-------------------------------------------------------------------------
-r36452 | jm | 2004-08-16 06:14:53 +0000 (Mon, 16 Aug 2004) | 1 line
-
-going back into non-release-build mode
-------------------------------------------------------------------------
-r36451 | jm | 2004-08-16 06:14:23 +0000 (Mon, 16 Aug 2004) | 1 line
-
-3.0.0-rc1 RELEASED
-------------------------------------------------------------------------
-r36449 | jm | 2004-08-16 06:11:18 +0000 (Mon, 16 Aug 2004) | 1 line
-
-preparing to release 3.0.0-rc1
-------------------------------------------------------------------------
-r36447 | parker | 2004-08-16 05:29:08 +0000 (Mon, 16 Aug 2004) | 1 line
-
-Bug 3331: Adds hooks to Plugin API for bayes_scan, bayes_learn and bayes_forget that passes in hashed and raw token values, amoung other things.  Useful for creating the hashed to raw token value map that people may want.
-------------------------------------------------------------------------
-r36445 | quinlan | 2004-08-16 05:14:27 +0000 (Mon, 16 Aug 2004) | 2 lines
-
-bug 3687: BAYES rule names no longer match ranges
-
-------------------------------------------------------------------------
-r36444 | quinlan | 2004-08-16 05:12:26 +0000 (Mon, 16 Aug 2004) | 2 lines
-
-trivial removal: deleted rules
-
-------------------------------------------------------------------------
-r36426 | quinlan | 2004-08-16 02:01:46 +0000 (Mon, 16 Aug 2004) | 2 lines
-
-bug 3631: update reserved IP list
-
-------------------------------------------------------------------------
-r36425 | quinlan | 2004-08-16 02:01:08 +0000 (Mon, 16 Aug 2004) | 2 lines
-
-bug 3676: clean up scores (removes/comments out unused code)
-
-------------------------------------------------------------------------
-r36424 | quinlan | 2004-08-16 01:15:15 +0000 (Mon, 16 Aug 2004) | 2 lines
-
-make tabs consistent so proposed patch will apply nicely
-
-------------------------------------------------------------------------
-r36423 | quinlan | 2004-08-16 00:14:41 +0000 (Mon, 16 Aug 2004) | 2 lines
-
-comment
-
-------------------------------------------------------------------------
-r36406 | felicity | 2004-08-15 05:34:26 +0000 (Sun, 15 Aug 2004) | 1 line
-
-bug 3684: relative scores didn't work at all.  if we see (score), mark that it's a relative score and remove the parens to avoid an eval call.
-------------------------------------------------------------------------
-r36405 | felicity | 2004-08-15 05:30:05 +0000 (Sun, 15 Aug 2004) | 1 line
-
-bug 3685: for rawbody and uri rules, we can stop processing a rule when it gets one hit.  provides a slight (~0.3%) speed increase overall.
-------------------------------------------------------------------------
-r36365 | felicity | 2004-08-13 19:38:23 +0000 (Fri, 13 Aug 2004) | 1 line
-
-small doco change: we don't use .spamassassin.cf anywhere
-------------------------------------------------------------------------
-r36315 | jm | 2004-08-13 02:28:51 +0000 (Fri, 13 Aug 2004) | 1 line
-
-doco: revert back to what was there before; last change didn't make much sense
-------------------------------------------------------------------------
-r36313 | jm | 2004-08-13 02:21:59 +0000 (Fri, 13 Aug 2004) | 1 line
-
-doco: update AUTHORS and BUGS sections; now we have no bugs, of course ;)
-------------------------------------------------------------------------
-r36311 | jm | 2004-08-13 02:19:50 +0000 (Fri, 13 Aug 2004) | 1 line
-
-doco: update build process so it should work when we release to www.apache.org
-------------------------------------------------------------------------
-r36277 | jm | 2004-08-12 06:56:24 +0000 (Thu, 12 Aug 2004) | 1 line
-
-trivial: MANIFEST was out of date, missing NOTICE and a masses script
-------------------------------------------------------------------------
-r36276 | jm | 2004-08-12 06:53:18 +0000 (Thu, 12 Aug 2004) | 1 line
-
-bug 3674: add new 'if version' command and generalise the 'if' conditional
-------------------------------------------------------------------------
-r36275 | quinlan | 2004-08-12 06:52:09 +0000 (Thu, 12 Aug 2004) | 2 lines
-
-bug 3630: tweak text to match Apache License 2.0 better
-
-------------------------------------------------------------------------
-r36272 | quinlan | 2004-08-12 05:45:22 +0000 (Thu, 12 Aug 2004) | 2 lines
-
-bug 3494: rewrite NO_DNS_FOR_FROM to use DNS-in-background code
-
-------------------------------------------------------------------------
-r36268 | jm | 2004-08-12 04:16:41 +0000 (Thu, 12 Aug 2004) | 1 line
-
-trivial fix: allow RULES to be overridden when building masses
-------------------------------------------------------------------------
-r36207 | felicity | 2004-08-11 04:21:37 +0000 (Wed, 11 Aug 2004) | 1 line
-
-added documentation for header name:addr and :name
-------------------------------------------------------------------------
-r36189 | felicity | 2004-08-10 22:05:44 +0000 (Tue, 10 Aug 2004) | 1 line
-
-bug 3669: strip newlines off headers before the bayes tokenizer runs.  also fixes debug display issue.
-------------------------------------------------------------------------
-r36155 | quinlan | 2004-08-10 04:07:46 +0000 (Tue, 10 Aug 2004) | 2 lines
-
-add NOTICE file
-
-------------------------------------------------------------------------
-r36151 | quinlan | 2004-08-10 03:17:00 +0000 (Tue, 10 Aug 2004) | 2 lines
-
-minor formatting changes
-
-------------------------------------------------------------------------
-r36136 | jm | 2004-08-09 22:56:37 +0000 (Mon, 09 Aug 2004) | 1 line
-
-trivial fix: use the claimed value of a hashcash token instead of the computed value, if claimed < computed.  more deterministic this way.  suggestion from Adam Back
-------------------------------------------------------------------------
-r36135 | jm | 2004-08-09 22:52:24 +0000 (Mon, 09 Aug 2004) | 1 line
-
-trivial fix: OUR_AFFILIATE_PARTNERS had score 0 in new scores, so html_obfu.t failed as a result.
-------------------------------------------------------------------------
-r36133 | hstern | 2004-08-09 22:27:18 +0000 (Mon, 09 Aug 2004) | 8 lines
-
-* 50_scores.cf
-* STATISTICS-set1.txt
-* STATISTICS-set2.txt
-* STATISTICS-set3.txt
-* STATISTICS.txt
-  Generated scores for 3.0 RC1.  May need some final manual tweaking.
-
-
-------------------------------------------------------------------------
-r36128 | quinlan | 2004-08-09 20:19:31 +0000 (Mon, 09 Aug 2004) | 2 lines
-
-bug 3627: rewrite to fix various bugs and improve things in general
-
-------------------------------------------------------------------------
-r36122 | hstern | 2004-08-09 17:48:34 +0000 (Mon, 09 Aug 2004) | 6 lines
-
-* config.set0
-* config.set2
-* config.set3
-  Saved parameters used to train classifier for SpamAssasin 3.0 release.
-
-
-------------------------------------------------------------------------
-r36121 | hstern | 2004-08-09 17:47:08 +0000 (Mon, 09 Aug 2004) | 4 lines
-
-* runGA
-  Saved the training and test sets, as per Justin's request.
-
-
-------------------------------------------------------------------------
-r36119 | hstern | 2004-08-09 17:17:47 +0000 (Mon, 09 Aug 2004) | 6 lines
-
- * validate-model
- * model-statistics
-   Added a display of some statistics about the generated model (mean error
-   rates, etc.)
-
-
-------------------------------------------------------------------------
-r36093 | quinlan | 2004-08-09 06:10:35 +0000 (Mon, 09 Aug 2004) | 2 lines
-
-documentation: now using a 1 FP in 2500 ham target
-
-------------------------------------------------------------------------
-r36075 | sidney | 2004-08-08 00:07:19 +0000 (Sun, 08 Aug 2004) | 1 line
-
-documentation change: clarify perldoc about trusted_networks and internal_networks
-------------------------------------------------------------------------
-r36054 | quinlan | 2004-08-07 00:41:25 +0000 (Sat, 07 Aug 2004) | 2 lines
-
-just some trivial formatting
-
-------------------------------------------------------------------------
-r36053 | quinlan | 2004-08-07 00:35:41 +0000 (Sat, 07 Aug 2004) | 2 lines
-
-fix some obvious bugs and see where that gets us
-
-------------------------------------------------------------------------
-r36032 | quinlan | 2004-08-06 09:14:41 +0000 (Fri, 06 Aug 2004) | 2 lines
-
-fix another warning
-
-------------------------------------------------------------------------
-r36031 | quinlan | 2004-08-06 09:09:45 +0000 (Fri, 06 Aug 2004) | 2 lines
-
-trivial fix for warning
-
-------------------------------------------------------------------------
-r36026 | jm | 2004-08-06 07:35:59 +0000 (Fri, 06 Aug 2004) | 1 line
-
-trivial patch: replace the hashcash v1 stamp in hashcash.t with a brand-new v1 stamp that doesn't include my email address ;)
-------------------------------------------------------------------------
-r35749 | quinlan | 2004-08-05 17:45:19 +0000 (Thu, 05 Aug 2004) | 2 lines
-
-trivial fix for henry (definitely safe, hopefully works)
-
-------------------------------------------------------------------------
-r35723 | jm | 2004-08-05 04:02:57 +0000 (Thu, 05 Aug 2004) | 1 line
-
-bug 3657: support hashcash v1 tokens, and fix bug with '%u' tokens in hashcash_accept.  (also minor build doc fix)
-------------------------------------------------------------------------
-r35720 | jm | 2004-08-05 03:24:11 +0000 (Thu, 05 Aug 2004) | 1 line
-
-3.0.0-rc1 devel cycle started
-------------------------------------------------------------------------
-r35716 | jm | 2004-08-05 03:13:24 +0000 (Thu, 05 Aug 2004) | 1 line
-
-Preparing to release 3.0.0-pre4
-------------------------------------------------------------------------
-r35715 | jm | 2004-08-05 03:10:43 +0000 (Thu, 05 Aug 2004) | 1 line
-
-bug 3662: fix masses scripts to do sane things with mutable/nonmutable tests.  adds zeroing of bayes rules in nonbayes scoresets; returns to the pre-2.50 situation of using the location in the scores file as the indicator as to whether a rule's score is mutable or not. this is more reliable than the 2.6x situation where some rules outside of the 'generated' section were still being mutable, while some were not, and bugs kept changing their status from mutable to not.
-------------------------------------------------------------------------
-r35714 | quinlan | 2004-08-05 03:08:40 +0000 (Thu, 05 Aug 2004) | 2 lines
-
-bug 3658: disable SenderBase
-
-------------------------------------------------------------------------
-r35713 | jm | 2004-08-05 03:07:57 +0000 (Thu, 05 Aug 2004) | 1 line
-
-oops, didn't mean to commit these yet
-------------------------------------------------------------------------
-r35712 | jm | 2004-08-05 03:06:01 +0000 (Thu, 05 Aug 2004) | 1 line
-
-Preparing to release 3.0.0-pre4
-------------------------------------------------------------------------
-r35708 | quinlan | 2004-08-05 01:27:22 +0000 (Thu, 05 Aug 2004) | 2 lines
-
-use proper name of license: Apache License, Version 2.0
-
-------------------------------------------------------------------------
-r35707 | quinlan | 2004-08-05 01:25:13 +0000 (Thu, 05 Aug 2004) | 2 lines
-
-add COPYRIGHT note (trying to hit the major top-level documents)
-
-------------------------------------------------------------------------
-r35706 | quinlan | 2004-08-05 01:24:06 +0000 (Thu, 05 Aug 2004) | 2 lines
-
-update URLs in various places
-
-------------------------------------------------------------------------
-r35705 | jm | 2004-08-05 01:14:25 +0000 (Thu, 05 Aug 2004) | 1 line
-
-removed out-of-date copyright notice; now replaced by stuff in LICENSE, CREDITS and NOTICE
-------------------------------------------------------------------------
-r35704 | quinlan | 2004-08-05 00:58:43 +0000 (Thu, 05 Aug 2004) | 2 lines
-
-remove my copyright
-
-------------------------------------------------------------------------
-r35695 | mss | 2004-08-04 19:37:17 +0000 (Wed, 04 Aug 2004) | 2 lines
-
-Some further man page tweaking.
-
-------------------------------------------------------------------------
-r35694 | mss | 2004-08-04 19:14:13 +0000 (Wed, 04 Aug 2004) | 2 lines
-
-bug 3665: reordered the man page chapters so they follow the common order SYNOPSIS->DESCRIPTION->OPTIONS->OTHERS
-
-------------------------------------------------------------------------
-r35685 | parker | 2004-08-04 14:46:40 +0000 (Wed, 04 Aug 2004) | 1 line
-
-Bug 3656: Fix broken --backup
-------------------------------------------------------------------------
-r35673 | sidney | 2004-08-04 05:28:53 +0000 (Wed, 04 Aug 2004) | 1 line
-
-bug 3638: make test errors in Windows and bug 3639: spamc tests skipped under Windows unless started in t directory
-------------------------------------------------------------------------
-r35667 | jm | 2004-08-04 04:27:22 +0000 (Wed, 04 Aug 2004) | 1 line
-
-another doco fix
-------------------------------------------------------------------------
-r35666 | jm | 2004-08-04 04:26:34 +0000 (Wed, 04 Aug 2004) | 1 line
-
-doco fix
-------------------------------------------------------------------------
-r35662 | jm | 2004-08-04 03:28:01 +0000 (Wed, 04 Aug 2004) | 1 line
-
-bug 3627: patch 2195 applied; the new rewrite-cf-with-new-scores will add a score for AWL.  this seems to break the whitelist_addrs.t test, so removed.  omit scores for lang xx locale-specific rules, otherwise 'make test' fails.   sets 'tflags net' rules scores to 0 for scoresets 0 and 2, instead of defaulting them to 1 (which makes no sense).
-------------------------------------------------------------------------
-r35661 | quinlan | 2004-08-04 03:22:38 +0000 (Wed, 04 Aug 2004) | 2 lines
-
-bug 3627: separate mutable rules from immutable rules using division
-
-------------------------------------------------------------------------
-r35660 | hstern | 2004-08-04 03:03:59 +0000 (Wed, 04 Aug 2004) | 5 lines
-
-* validate-model
-  Redirected stderr from fp-fn-statistics to /dev/null to avoid all of the spam
-  from running the validation set against set0/2.
-
-
-------------------------------------------------------------------------
-r35659 | hstern | 2004-08-04 03:00:21 +0000 (Wed, 04 Aug 2004) | 3 lines
-
-Trivial floating point arithmetic fix.
-
-
-------------------------------------------------------------------------
-r35621 | quinlan | 2004-08-03 07:14:39 +0000 (Tue, 03 Aug 2004) | 2 lines
-
-bug 3634: performance improvements
-
-------------------------------------------------------------------------
-r35614 | quinlan | 2004-08-03 02:47:32 +0000 (Tue, 03 Aug 2004) | 2 lines
-
-various performance improvements, long header test
-
-------------------------------------------------------------------------
-r35585 | quinlan | 2004-08-02 09:53:17 +0000 (Mon, 02 Aug 2004) | 2 lines
-
-more documentation
-
-------------------------------------------------------------------------
-r35584 | quinlan | 2004-08-02 09:51:30 +0000 (Mon, 02 Aug 2004) | 2 lines
-
-documentation tweak
-
-------------------------------------------------------------------------
-r35550 | quinlan | 2004-08-01 22:04:35 +0000 (Sun, 01 Aug 2004) | 2 lines
-
-documentation fix
-
-------------------------------------------------------------------------
-r31067 | felicity | 2004-08-01 00:18:24 +0000 (Sun, 01 Aug 2004) | 1 line
-
-bug 3651: if calling compile_now(), the available Bayes DB will remain tied.  a warning will then pop up (sanity_check_untie) before untieing.  so explicitly untie the DB when we're finished.
-------------------------------------------------------------------------
-r31066 | quinlan | 2004-07-31 23:42:11 +0000 (Sat, 31 Jul 2004) | 2 lines
-
-add scantime parameter to logs
-
-------------------------------------------------------------------------
-r31033 | quinlan | 2004-07-31 09:28:10 +0000 (Sat, 31 Jul 2004) | 3 lines
-
-trivial speed-up, doing s/^\s+|\s+$//g; is always much slower than using
-two replacements
-
-------------------------------------------------------------------------
-r30966 | quinlan | 2004-07-30 05:47:29 +0000 (Fri, 30 Jul 2004) | 2 lines
-
-add -i flag to ignore leading data (handy for using tail on a mbox)
-
-------------------------------------------------------------------------
-r30960 | sidney | 2004-07-30 02:37:01 +0000 (Fri, 30 Jul 2004) | 1 line
-
-Spillchucker had insufficient magic
-------------------------------------------------------------------------
-r30959 | sidney | 2004-07-30 02:33:38 +0000 (Fri, 30 Jul 2004) | 1 line
-
-Update build and test instructions for spamc under Windows to reflect changes we made
-------------------------------------------------------------------------
-r30957 | parker | 2004-07-30 02:11:05 +0000 (Fri, 30 Jul 2004) | 1 line
-
-Bug 3640: Clear current_user variable so handle_sql_user will be called when no User: header present
-------------------------------------------------------------------------
-r30954 | felicity | 2004-07-30 00:26:15 +0000 (Fri, 30 Jul 2004) | 1 line
-
-bug 3644: rewrite_header changes parens in the rewrite section to brackets.  we should do that for the From and To fields, to avoid any issues with comment parsing, but leave Subject alone.
-------------------------------------------------------------------------
-r30927 | parker | 2004-07-29 14:02:53 +0000 (Thu, 29 Jul 2004) | 1 line
-
-Bug 3628: Skip test when Storable is not installed
-------------------------------------------------------------------------
-r30889 | quinlan | 2004-07-29 02:27:05 +0000 (Thu, 29 Jul 2004) | 3 lines
-
-trivial speed-up for UNRESOLVED_TEMPLATE (removes * and +, uses {n,m}
-instead with no loss of hits on my spam corpus)
-
-------------------------------------------------------------------------
-r30880 | jm | 2004-07-28 21:43:39 +0000 (Wed, 28 Jul 2004) | 1 line
-
-as requested, configure rebuilt with autoconf 2.59
-------------------------------------------------------------------------
-r30879 | quinlan | 2004-07-28 21:27:43 +0000 (Wed, 28 Jul 2004) | 2 lines
-
-bug 3599: don't add -Wall to CFLAGS unless we believe GCC is being used
-
-------------------------------------------------------------------------
-r30835 | quinlan | 2004-07-28 09:16:13 +0000 (Wed, 28 Jul 2004) | 2 lines
-
-port 587 is open for business
-
-------------------------------------------------------------------------
-r30811 | sidney | 2004-07-28 03:39:22 +0000 (Wed, 28 Jul 2004) | 1 line
-
-bug 3506: fix declaration of size_t var that should have been ssize_t, use int instead of ssize_t, test for timeout before test for newline
-------------------------------------------------------------------------
-r30803 | mss | 2004-07-27 20:56:38 +0000 (Tue, 27 Jul 2004) | 2 lines
-
-Reverted last commit as per Daniel's veto.
-
-------------------------------------------------------------------------
-r30793 | mss | 2004-07-27 18:27:23 +0000 (Tue, 27 Jul 2004) | 2 lines
-
-bug 3599: Removed -Wall from the CFLAGS for now to make it compile with non-GCC compilers. The file configure.in is currently broken and needs some love for 3.1.
-
-------------------------------------------------------------------------
-r30725 | felicity | 2004-07-26 17:38:16 +0000 (Mon, 26 Jul 2004) | 1 line
-
-setting executable property on score-generation scripts which were mising them
-------------------------------------------------------------------------
-r30724 | hstern | 2004-07-26 17:22:40 +0000 (Mon, 26 Jul 2004) | 13 lines
-
-
-* compare-models
-* config.set0
-* config.set1
-* extract-results
-* generate-corpus
-* tenpass/split-log-into-buckets-random
-* validate-model
-
-  Fixing wierdness from previous commit where contents of new files were
-  duplicated.
-
-
-------------------------------------------------------------------------
-r30702 | mss | 2004-07-25 23:40:03 +0000 (Sun, 25 Jul 2004) | 4 lines
-
-Another rather trivial change to add some debugging output before sockets are established. Should help a lot to track down stuff like <http://bugs.gentoo.org/show_bug.cgi?id=58122>.
-
-The whole code around there is currently a real mess, I'll refactor it for 3.1.
-
-------------------------------------------------------------------------
-r30701 | mss | 2004-07-25 22:41:26 +0000 (Sun, 25 Jul 2004) | 2 lines
-
-Trivial change to error output ("$! $@" -> "$! ($@)")
-
-------------------------------------------------------------------------
-r23229 | quinlan | 2004-07-25 05:30:00 +0000 (Sun, 25 Jul 2004) | 2 lines
-
-bug 3633: trivial fix as suggested by Bob Menschel
-
-------------------------------------------------------------------------
-r23195 | mss | 2004-07-23 18:41:19 +0000 (Fri, 23 Jul 2004) | 2 lines
-
-A small typo.
-
-------------------------------------------------------------------------
-r23193 | mss | 2004-07-23 18:32:55 +0000 (Fri, 23 Jul 2004) | 2 lines
-
-A little additional wordsmithing, but Klaus did a great job, most the time I just corrected some lower-case characters (please use "E-Mail" instead of "E-mail" or even "e-Mail" in German).
-
-------------------------------------------------------------------------
-r23192 | felicity | 2004-07-23 15:43:19 +0000 (Fri, 23 Jul 2004) | 1 line
-
-update changes file for pre3
-------------------------------------------------------------------------
-r23178 | jm | 2004-07-23 04:08:57 +0000 (Fri, 23 Jul 2004) | 1 line
-
-3.0.0-pre4 devel cycle started
-------------------------------------------------------------------------
-r23175 | jm | 2004-07-23 04:06:20 +0000 (Fri, 23 Jul 2004) | 1 line
-
-3.0.0-pre3 RELEASED
-------------------------------------------------------------------------
-r23174 | quinlan | 2004-07-23 03:58:25 +0000 (Fri, 23 Jul 2004) | 2 lines
-
-move URIBL rules to URIBL section and zero their non-net scores
-
-------------------------------------------------------------------------
-r23173 | jm | 2004-07-23 03:57:27 +0000 (Fri, 23 Jul 2004) | 1 line
-
-update script to deal with recent website changes
-------------------------------------------------------------------------
-r23172 | felicity | 2004-07-23 03:44:15 +0000 (Fri, 23 Jul 2004) | 1 line
-
-addition of -S warning in spamd left the no longer valid --no-S code, which caused warnings in perl 5.6.1.
-------------------------------------------------------------------------
-r23171 | quinlan | 2004-07-23 03:33:38 +0000 (Fri, 23 Jul 2004) | 2 lines
-
-bug 3621: add SpamCop reporting feature
-
-------------------------------------------------------------------------
-r23170 | parker | 2004-07-23 03:23:02 +0000 (Fri, 23 Jul 2004) | 1 line
-
-PR3588: German Translations from Klaus Heinz
-------------------------------------------------------------------------
-r23169 | felicity | 2004-07-23 03:12:59 +0000 (Fri, 23 Jul 2004) | 1 line
-
-bug 3554: we should keep commandline support for all deprecated or removed options, and either put out a warning (for options we can ignore) or an error/die (for options that can't).  for things like the shift from 2.x to 3.x, and -a changing to a config option, we should error out and let the user know to look up the config option.
-------------------------------------------------------------------------
-r23168 | felicity | 2004-07-23 03:08:17 +0000 (Fri, 23 Jul 2004) | 1 line
-
-bug 3586: on BSD-related platforms, the default perl may be 'picky' about when it allows setuid().  Mac OS X doesn't allow setuid() at all (documentation added to spamd/README).  FreeBSD (and presumably the other *BSD variants) don't allow setuid() unless euid == 0, so we work around this by trying a simple setuid() and if it fails, change euid, then ruid, then euid again.  spamd, for instance, sets euid for processing messages, which shows this issue.
-------------------------------------------------------------------------
-r23167 | felicity | 2004-07-23 02:54:13 +0000 (Fri, 23 Jul 2004) | 1 line
-
-bug 3604: add docs for -E and -V to pod docs, -f and -V in the usage output, -e and -U are  non-win32 only.
-------------------------------------------------------------------------
-r23166 | jm | 2004-07-23 02:44:23 +0000 (Fri, 23 Jul 2004) | 1 line
-
-preparing for pre3 release
-------------------------------------------------------------------------
-r23165 | jm | 2004-07-23 02:43:41 +0000 (Fri, 23 Jul 2004) | 1 line
-
-updating MANIFEST
-------------------------------------------------------------------------
-r23164 | jm | 2004-07-23 02:41:35 +0000 (Fri, 23 Jul 2004) | 1 line
-
-bug 3627: scores for set 0, set 1
-------------------------------------------------------------------------
-r23163 | jm | 2004-07-23 02:40:25 +0000 (Fri, 23 Jul 2004) | 16 lines
-
-bug 3627: several bugs in masses scripts, fixed:
-
-- logs-to-c: rules that are immutable with a score of 0 are not recorded
-  in the logs; therefore, will not be used for score generation at all.
-
-  Unfortunately, 'score-ranges-from-freqs' will set a rule to 0 and
-  immutable if it hits less than 0.01%.  This then means that the rule
-  is not recorded, and when "rewrite-cf-with-new-scores" runs, it uses
-  the default score (1.0) for those rules. oops!
-
-  Fixed this by assuming that if there's a rule in the "generated scores"
-  section, but the GA didn't use it, its score should be set to 0.
-  And if the rule exists according to "parse-rules-for-masses", but
-  the GA didn't use it and there's no score, the same applies.
-
-
-------------------------------------------------------------------------
-r23162 | jm | 2004-07-23 02:34:00 +0000 (Fri, 23 Jul 2004) | 1 line
-
-bug 3627: comment T_ rules while GA and mass-checks are going on
-------------------------------------------------------------------------
-r23156 | felicity | 2004-07-22 18:15:09 +0000 (Thu, 22 Jul 2004) | 1 line
-
-small doco typo
-------------------------------------------------------------------------
-r23133 | jm | 2004-07-22 04:07:13 +0000 (Thu, 22 Jul 2004) | 1 line
-
-bug 3584: improvements to score learning system; lots, too many to list here.  Henry's patch
-------------------------------------------------------------------------
-r23132 | felicity | 2004-07-22 03:47:13 +0000 (Thu, 22 Jul 2004) | 1 line
-
-bug 3609: bayes_learn_to_journal wasn't honored in spamd.  we now backup the setting in spamd, and update it per the user's configuration in signal_changed_user().
-------------------------------------------------------------------------
-r23123 | sidney | 2004-07-21 18:23:45 +0000 (Wed, 21 Jul 2004) | 1 line
-
-fix bug 3624 spamd truncated last line and update regression tests
-------------------------------------------------------------------------
-r23108 | sidney | 2004-07-21 02:07:58 +0000 (Wed, 21 Jul 2004) | 1 line
-
-bug 3573: add regression test for SSL inspamc and spamd
-------------------------------------------------------------------------
-r23105 | parker | 2004-07-21 00:37:07 +0000 (Wed, 21 Jul 2004) | 1 line
-
-Bug 3614: fix misspelling in new 3.0 API, code, and documentation
-------------------------------------------------------------------------
-r23100 | felicity | 2004-07-20 21:03:16 +0000 (Tue, 20 Jul 2004) | 1 line
-
-sorting the options to getopts, fixing whitespace balancing, etc.
-------------------------------------------------------------------------
-r23088 | quinlan | 2004-07-20 18:43:05 +0000 (Tue, 20 Jul 2004) | 4 lines
-
-bug 3620: correct fix for pathologically slow DRUG_DOSAGE rule
-my apologies, I thought this had committed, but there was a conflicting
-commit which wasn't mentioned in the bug
-
-------------------------------------------------------------------------
-r23086 | felicity | 2004-07-20 18:02:21 +0000 (Tue, 20 Jul 2004) | 1 line
-
-bug 3612: the code was looking at the header name, not the header value, if envelope_sender_header was specified.
-------------------------------------------------------------------------
-r23085 | parker | 2004-07-20 17:08:20 +0000 (Tue, 20 Jul 2004) | 1 line
-
-Bug 3538: Add sanity check after all rules have been checked to make sure that harvest_dnsbl_queries is run
-------------------------------------------------------------------------
-r23074 | hstern | 2004-07-20 02:55:20 +0000 (Tue, 20 Jul 2004) | 4 lines
-
- * 50_scores.cf
-   Rejected changes.
-
-
-------------------------------------------------------------------------
-r23073 | hstern | 2004-07-20 02:30:41 +0000 (Tue, 20 Jul 2004) | 6 lines
-
- * rules/50_scores.cf
- * rules/STATISTICS.txt
- * rules/STATISTICS-set1.txt
-   Generated scores for set0 and set1 for 3.0-rc1
-
-
-------------------------------------------------------------------------
-r23071 | felicity | 2004-07-19 23:29:54 +0000 (Mon, 19 Jul 2004) | 1 line
-
-trivial regex fixes.  removed unnecessary (?: ... ) parens from DRUG_ED_CAPS.  DRUG_DOSAGE had inefficient OR regexp instead of a simpler character set.
-------------------------------------------------------------------------
-r22982 | felicity | 2004-07-16 21:13:05 +0000 (Fri, 16 Jul 2004) | 1 line
-
-small doco update
-------------------------------------------------------------------------
-r22977 | felicity | 2004-07-16 18:57:20 +0000 (Fri, 16 Jul 2004) | 1 line
-
-reverting change from 22962.  needs a bugzilla ticket and dev vote.
-------------------------------------------------------------------------
-r22962 | quinlan | 2004-07-16 08:33:20 +0000 (Fri, 16 Jul 2004) | 2 lines
-
-it's "separator"
-
-------------------------------------------------------------------------
-r22960 | quinlan | 2004-07-16 07:48:20 +0000 (Fri, 16 Jul 2004) | 2 lines
-
-documentation fix: NS records are used now instead of MX records
-
-------------------------------------------------------------------------
-r22950 | felicity | 2004-07-16 03:02:54 +0000 (Fri, 16 Jul 2004) | 1 line
-
-fix for typo
-------------------------------------------------------------------------
-r22949 | felicity | 2004-07-16 02:54:23 +0000 (Fri, 16 Jul 2004) | 1 line
-
-bug 3610: HEAD_ILLEGAL_CHARS throws an exception if the header is mostly blank (div by zero).
-------------------------------------------------------------------------
-r22948 | felicity | 2004-07-16 02:50:06 +0000 (Fri, 16 Jul 2004) | 1 line
-
-bug 3608: razor keeps its logfile open after processing completes, so we need to close it, as long as the logfile isn't STDOUT or STDERR.
-------------------------------------------------------------------------
-r22947 | felicity | 2004-07-16 02:46:51 +0000 (Fri, 16 Jul 2004) | 1 line
-
-bug 3595: spamd needs to do copy_config() when virtual-config-dir is specified
-------------------------------------------------------------------------
-r22946 | felicity | 2004-07-16 02:44:44 +0000 (Fri, 16 Jul 2004) | 1 line
-
-bug 3483: modify bayes sync_due() behavior, don't sync based on 'no sync in at least 1 day' if there hasn't been a sync before.  add an opportunistic journal sync call to is_scan_available() so that learn_to_journal w/out already having a db initialized will work.  add code so that is_scan_available() and scan() certify that they'll untie the db, overriding the global version appropriately.
-------------------------------------------------------------------------
-r22917 | felicity | 2004-07-14 21:21:34 +0000 (Wed, 14 Jul 2004) | 1 line
-
-add in debug statements showing what the bayes opportunistic calls are doing (failed, expiry due, sync due, etc.)
-------------------------------------------------------------------------
-r22886 | felicity | 2004-07-14 00:37:54 +0000 (Wed, 14 Jul 2004) | 1 line
-
-bug 3595: sed_path_cache wasn't being invalidated between message runs in daemon mode.  copy_config() will now invalidate the cache value before restoring the original values if they existed.
-------------------------------------------------------------------------
-r22864 | felicity | 2004-07-13 06:41:03 +0000 (Tue, 13 Jul 2004) | 1 line
-
-bug 3596: spamd would exit if requested username didn't equal ident username.  the function should just return an error instead.
-------------------------------------------------------------------------
-r22863 | quinlan | 2004-07-13 05:24:19 +0000 (Tue, 13 Jul 2004) | 2 lines
-
-updates to corpus policy as discussed on spamassassin-dev
-
-------------------------------------------------------------------------
-r22862 | quinlan | 2004-07-13 01:59:07 +0000 (Tue, 13 Jul 2004) | 2 lines
-
-clarification to __ rules
-
-------------------------------------------------------------------------
-r22861 | felicity | 2004-07-13 01:55:48 +0000 (Tue, 13 Jul 2004) | 1 line
-
-more doco updates
-------------------------------------------------------------------------
-r22860 | felicity | 2004-07-13 01:35:51 +0000 (Tue, 13 Jul 2004) | 1 line
-
-a bunch of doco updates
-------------------------------------------------------------------------
-r22856 | felicity | 2004-07-12 23:26:28 +0000 (Mon, 12 Jul 2004) | 1 line
-
-fix stupid comment typo
-------------------------------------------------------------------------
-r22836 | quinlan | 2004-07-12 07:38:41 +0000 (Mon, 12 Jul 2004) | 2 lines
-
-whitelisting your own domain
-
-------------------------------------------------------------------------
-r22833 | jm | 2004-07-12 05:40:55 +0000 (Mon, 12 Jul 2004) | 1 line
-
-updating hosting credits, linking to Reynolds Technology, and breaking it out into its own paragraph
-------------------------------------------------------------------------
-r22825 | felicity | 2004-07-12 04:24:42 +0000 (Mon, 12 Jul 2004) | 1 line
-
-strip out sourceforge references from documentation, since we're not using them for anything at this point.
-------------------------------------------------------------------------
-r22824 | felicity | 2004-07-12 03:54:44 +0000 (Mon, 12 Jul 2004) | 1 line
-
-update webbuild stuff with new perl location
-------------------------------------------------------------------------
-r22814 | felicity | 2004-07-11 05:32:38 +0000 (Sun, 11 Jul 2004) | 1 line
-
-update_devel was naming files as M-SA-3.0.0-pre2-r#####, which should've been M-SA-3.0-dev
-------------------------------------------------------------------------
-r22782 | felicity | 2004-07-10 03:28:43 +0000 (Sat, 10 Jul 2004) | 1 line
-
-the spec file needs updating for the new 'display' version tar name
-------------------------------------------------------------------------
-r22781 | jm | 2004-07-10 02:55:25 +0000 (Sat, 10 Jul 2004) | 1 line
-
-updated build docs
-------------------------------------------------------------------------
-r22780 | jm | 2004-07-10 02:55:07 +0000 (Sat, 10 Jul 2004) | 1 line
-
-3.0.0-pre3 devel cycle started
-------------------------------------------------------------------------
-r22778 | jm | 2004-07-10 02:52:58 +0000 (Sat, 10 Jul 2004) | 1 line
-
-3.0.0-pre2 RELEASED - note: pre-release only
-------------------------------------------------------------------------
-r22777 | jm | 2004-07-10 02:44:52 +0000 (Sat, 10 Jul 2004) | 1 line
-
-fixing more bugs in this process.  argh
-------------------------------------------------------------------------
-r22776 | jm | 2004-07-10 02:40:39 +0000 (Sat, 10 Jul 2004) | 1 line
-
-version.env was NOT working, build fails.  now fixed.
-------------------------------------------------------------------------
-r22775 | jm | 2004-07-10 02:19:57 +0000 (Sat, 10 Jul 2004) | 1 line
-
-prepare for 3.0.0-pre2 release
-------------------------------------------------------------------------
-r22773 | jm | 2004-07-10 01:39:56 +0000 (Sat, 10 Jul 2004) | 1 line
-
-cleaning up deleted, but still hanging around, lib/Mail/SpamAssassin/SHA1.pm
-------------------------------------------------------------------------
-r22766 | felicity | 2004-07-09 22:31:20 +0000 (Fri, 09 Jul 2004) | 1 line
-
-bug 3553: if in report_safe mode, and rewrite_header was set, and the message didn't have that header to rewrite, report_safe would add it without a newline at the end, so we'd have multiple headers in one line.  Now, if the header doesn't exist in the original, assume it was blank (just a newline) so the output ends up correct.
-------------------------------------------------------------------------
-r22765 | felicity | 2004-07-09 22:29:05 +0000 (Fri, 09 Jul 2004) | 1 line
-
-bug 3582: Exim can put the port numbers in the Received header if port number logging is enabled.  Update the Received-header parsing to take the port numbers into account.
-------------------------------------------------------------------------
-r22764 | parker | 2004-07-09 22:07:24 +0000 (Fri, 09 Jul 2004) | 1 line
-
-Bug 3488: Turn off bayes tests during init
-------------------------------------------------------------------------
-r22763 | felicity | 2004-07-09 21:34:36 +0000 (Fri, 09 Jul 2004) | 1 line
-
-bug 3578: when folding headers to add to the message, it is sometimes possible to have a blank whitespace-folded line inserted in-between non-blank folded lines.  this is invalid according to RFC2822, so we should trim out the blank header line before it's added to the message.
-------------------------------------------------------------------------
-r22762 | felicity | 2004-07-09 21:31:39 +0000 (Fri, 09 Jul 2004) | 1 line
-
-bug 2512: The Bat v2 can send HTML-only mails, so our FORGED_THEBAT_HTML rule needs to look for only v1 mails that are HTML-only to avoid FPs.
-------------------------------------------------------------------------
-r22761 | felicity | 2004-07-09 21:29:13 +0000 (Fri, 09 Jul 2004) | 1 line
-
-small doco update
-------------------------------------------------------------------------
-r22757 | felicity | 2004-07-09 19:37:20 +0000 (Fri, 09 Jul 2004) | 1 line
-
-bug 3583: compiling spamc with SSL support caused gcc to throw a warning in libspamc.  simply set the variable to NULL and let the code initialize it in the next section as before (gcc doesn't deal with the ifdef/return business apparently).
-------------------------------------------------------------------------
-r22745 | jm | 2004-07-09 02:09:24 +0000 (Fri, 09 Jul 2004) | 1 line
-
-bug 3528: additional documentation fix for other Makefile.PL prompts
-------------------------------------------------------------------------
-r22744 | jm | 2004-07-09 02:07:18 +0000 (Fri, 09 Jul 2004) | 1 line
-
-bug 3528: documentation fix for Makefile.PL prompt on network tests
-------------------------------------------------------------------------
-r22743 | jm | 2004-07-09 01:57:11 +0000 (Fri, 09 Jul 2004) | 1 line
-
-backend web-build tweak: ensure Makefile.PL has been built
-------------------------------------------------------------------------
-r22742 | felicity | 2004-07-09 01:29:10 +0000 (Fri, 09 Jul 2004) | 1 line
-
-reverting a rule that shouldn't have been committed.  oops.
-------------------------------------------------------------------------
-r22741 | felicity | 2004-07-09 01:28:32 +0000 (Fri, 09 Jul 2004) | 1 line
-
-bug 3579: fix description -- double INVALID_TZ_CST, one should be EST
-------------------------------------------------------------------------
-r22687 | hstern | 2004-07-08 00:05:58 +0000 (Thu, 08 Jul 2004) | 4 lines
-
-* CREDITS
-
-  Adding Henry Stern to the list of active committers.
-
-------------------------------------------------------------------------
-r22685 | felicity | 2004-07-07 21:36:52 +0000 (Wed, 07 Jul 2004) | 1 line
-
-bug 3517: if both userstate_dir and user_dir were specified, user_dir would be used to derive userstate_dir even though it was explicitly specified.  the code will now use userstate_dir if defined, then derive from user_dir if possible, then revert to the system default if nothing else is available.
-------------------------------------------------------------------------
-r22683 | felicity | 2004-07-07 19:55:44 +0000 (Wed, 07 Jul 2004) | 1 line
-
-bug 3571: version information from spamc/spamd should goto stdout not stderr.  also, output information on SSL support if available.
-------------------------------------------------------------------------
-r22682 | felicity | 2004-07-07 19:50:35 +0000 (Wed, 07 Jul 2004) | 1 line
-
-bug 3565: setting envelope_sender_header to anything but the default wouldn't work + cause undefined warnings.  oops.
-------------------------------------------------------------------------
-r22681 | quinlan | 2004-07-07 19:28:14 +0000 (Wed, 07 Jul 2004) | 3 lines
-
-bug 3359: M::SA::Util::secure_tmpfile() only allows 1 file to be used at
-a time (simple fix from Rudolph Pereira)
-
-------------------------------------------------------------------------
-r22679 | felicity | 2004-07-07 17:52:52 +0000 (Wed, 07 Jul 2004) | 1 line
-
-updated spamd pod doco per bug 3577
-------------------------------------------------------------------------
-r22633 | felicity | 2004-07-06 16:16:39 +0000 (Tue, 06 Jul 2004) | 1 line
-
-doco updates for upgrading doc
-------------------------------------------------------------------------
-r22631 | mss | 2004-07-06 15:32:18 +0000 (Tue, 06 Jul 2004) | 2 lines
-
-bug 3569: made ENABLE_SSL=yes actually work with spamc on nin-Windows systems
-
-------------------------------------------------------------------------
-r22629 | felicity | 2004-07-06 15:08:31 +0000 (Tue, 06 Jul 2004) | 1 line
-
-small razor/INSTALL doco update
-------------------------------------------------------------------------
-r22603 | mss | 2004-07-05 21:32:22 +0000 (Mon, 05 Jul 2004) | 6 lines
-
-bug 3523:
-* Create tarballs with x.y.z version numbers instead of x.yyy.zzz.
-* Made the script fail if something went wrong.
-* Renamed the daily build -cvs to -dev. This got to be "ported" to the ASF way of doing nightly builds.
-
-
-------------------------------------------------------------------------
-r22512 | felicity | 2004-07-03 22:13:14 +0000 (Sat, 03 Jul 2004) | 1 line
-
-doco update for required_version.
-------------------------------------------------------------------------
-r22494 | felicity | 2004-07-02 23:37:13 +0000 (Fri, 02 Jul 2004) | 1 line
-
-some doco updates regarding --sync and --no-sync
-------------------------------------------------------------------------
-r22492 | quinlan | 2004-07-02 21:02:58 +0000 (Fri, 02 Jul 2004) | 2 lines
-
-need to require Digest::SHA1 module
-
-------------------------------------------------------------------------
-r22438 | felicity | 2004-07-01 19:09:43 +0000 (Thu, 01 Jul 2004) | 1 line
-
-bug 3551: it was decided that the SHA1 hash was really integral to SA, and therefore having Digest::SHA1 required was better than the relatively very slow perl version that we shipped while the SHA1 module was optional.
-------------------------------------------------------------------------
-r22395 | quinlan | 2004-06-30 21:07:35 +0000 (Wed, 30 Jun 2004) | 2 lines
-
-tweak
-
-------------------------------------------------------------------------
-r22301 | jm | 2004-06-30 03:33:42 +0000 (Wed, 30 Jun 2004) | 1 line
-
-do not use bash, use sh
-------------------------------------------------------------------------
-r22300 | jm | 2004-06-30 03:33:02 +0000 (Wed, 30 Jun 2004) | 1 line
-
-do not use bash, use sh
-------------------------------------------------------------------------
-r22298 | jm | 2004-06-30 03:30:07 +0000 (Wed, 30 Jun 2004) | 1 line
-
-change build path for website docs
-------------------------------------------------------------------------
-r22275 | mss | 2004-06-29 22:44:50 +0000 (Tue, 29 Jun 2004) | 2 lines
-
-bug 3550: the fix for bug 3527 broke spamd for protocol version 1.0. removed that over-zealous optimization of mine which made it break.
-
-------------------------------------------------------------------------
-r22273 | felicity | 2004-06-29 19:34:52 +0000 (Tue, 29 Jun 2004) | 1 line
-
-bug 3548: .su is a deprecated tld, so we should support it until it's completely replaced.
-------------------------------------------------------------------------
-r22244 | mss | 2004-06-28 18:14:08 +0000 (Mon, 28 Jun 2004) | 2 lines
-
-Replace tabs with spaces.
-
-------------------------------------------------------------------------
-r22242 | parker | 2004-06-28 18:04:23 +0000 (Mon, 28 Jun 2004) | 1 line
-
-Update help for --import
-------------------------------------------------------------------------
-r22228 | sidney | 2004-06-28 05:43:07 +0000 (Mon, 28 Jun 2004) | 1 line
-
-bug 3550: back out fix of bug 3527 which breaks regression test and reopen 3527 until we figure out proper fix
-------------------------------------------------------------------------
-r22226 | felicity | 2004-06-28 04:29:26 +0000 (Mon, 28 Jun 2004) | 1 line
-
-bug 3535: RPM spec file referenced Razor2.patch which no longer comes in the SA distro.  Also, it was trying to copy both README and spamd/README into the same place.  Rename spamd/README to spamd/README.spamd so that both can be installed.
-------------------------------------------------------------------------
-r22225 | jm | 2004-06-28 04:00:56 +0000 (Mon, 28 Jun 2004) | 1 line
-
-bug 3539: syntax errors in urirhsbl, uridnsbl and urirhssub lines were being ignored, fixed
-------------------------------------------------------------------------
-r22224 | jm | 2004-06-28 03:59:01 +0000 (Mon, 28 Jun 2004) | 1 line
-
-added note about TEST_VERBOSE
-------------------------------------------------------------------------
-r22223 | quinlan | 2004-06-28 03:57:33 +0000 (Mon, 28 Jun 2004) | 2 lines
-
-bug 3546: add recent SURBL lists
-
-------------------------------------------------------------------------
-r22222 | quinlan | 2004-06-28 03:56:10 +0000 (Mon, 28 Jun 2004) | 2 lines
-
-trivial patch to die() if opening a log file for writing fails
-
-------------------------------------------------------------------------
-r22220 | jm | 2004-06-28 03:52:09 +0000 (Mon, 28 Jun 2004) | 1 line
-
-bug 3543: update TRADEMARK file wih new details
-------------------------------------------------------------------------
-r22219 | felicity | 2004-06-28 03:33:03 +0000 (Mon, 28 Jun 2004) | 1 line
-
-bug 3533: some tools still were trying to use NoMailAudit and the 2.x API.  Updated to work with the 3.0 API
-------------------------------------------------------------------------
-r22211 | sidney | 2004-06-28 02:45:04 +0000 (Mon, 28 Jun 2004) | 1 line
-
-bug 3527: fix off by one error that broke SSL
-------------------------------------------------------------------------
-r22210 | sidney | 2004-06-28 02:38:35 +0000 (Mon, 28 Jun 2004) | 1 line
-
-bug 3541: add BUILD_SPAMC option in Windows, update readme, fix warning in getopt.c
-------------------------------------------------------------------------
-r22197 | striker | 2004-06-27 12:59:51 +0000 (Sun, 27 Jun 2004) | 5 lines
-
-* incubator/spamassassin/
-* spamassassin/
-
-  Move spamassassin from the incubator to top level.
-
-------------------------------------------------------------------------
-r22094 | jm | 2004-06-25 03:02:51 +0000 (Fri, 25 Jun 2004) | 1 line
-
-forgot hashcash in the change announcement mail
-------------------------------------------------------------------------
-r22081 | felicity | 2004-06-24 19:53:19 +0000 (Thu, 24 Jun 2004) | 1 line
-
-bug 3537: the hk TLD has a few more second-level TLD parts (gov, edu, idv,) so add them into our list.
-------------------------------------------------------------------------
-r22079 | parker | 2004-06-24 19:12:58 +0000 (Thu, 24 Jun 2004) | 1 line
-
-Bug 3526: modify description of --import switch to be clearer
-------------------------------------------------------------------------
-r21615 | mss | 2004-06-24 00:24:15 +0000 (Thu, 24 Jun 2004) | 2 lines
-
-sorted alphabetically
-
-------------------------------------------------------------------------
-r21525 | jm | 2004-06-21 03:43:29 +0000 (Mon, 21 Jun 2004) | 1 line
-
-documentation: corrected attribution for the 30_text_de.cf translations
-------------------------------------------------------------------------
-r21514 | parker | 2004-06-20 18:35:06 +0000 (Sun, 20 Jun 2004) | 1 line
-
-Bug 3477: do not exit child when there is an error looking up SQL prefs
-------------------------------------------------------------------------
-r21481 | quinlan | 2004-06-20 02:10:52 +0000 (Sun, 20 Jun 2004) | 2 lines
-
-nit
-
-------------------------------------------------------------------------
-r21480 | quinlan | 2004-06-20 02:09:32 +0000 (Sun, 20 Jun 2004) | 2 lines
-
-more tweaking, duncf made me do it ;-)
-
-------------------------------------------------------------------------
-r21479 | quinlan | 2004-06-20 02:03:22 +0000 (Sun, 20 Jun 2004) | 2 lines
-
-more tweaks based on comments from duncf
-
-------------------------------------------------------------------------
-r21477 | quinlan | 2004-06-20 01:43:30 +0000 (Sun, 20 Jun 2004) | 2 lines
-
-spelling
-
-------------------------------------------------------------------------
-r21476 | quinlan | 2004-06-20 01:41:35 +0000 (Sun, 20 Jun 2004) | 2 lines
-
-some last changes to the summary before the 3.0.0 pre-release
-
-------------------------------------------------------------------------
-r21475 | jm | 2004-06-20 01:19:17 +0000 (Sun, 20 Jun 2004) | 1 line
-
-3.0.0 devel cycle started
-------------------------------------------------------------------------
-r21473 | jm | 2004-06-20 01:17:31 +0000 (Sun, 20 Jun 2004) | 1 line
-
-er, that should be: 3.0.0-pre1 RELEASED
-------------------------------------------------------------------------
-r21472 | jm | 2004-06-20 01:17:15 +0000 (Sun, 20 Jun 2004) | 1 line
-
-3.0.0 RELEASED
-------------------------------------------------------------------------
-r21471 | jm | 2004-06-20 01:16:32 +0000 (Sun, 20 Jun 2004) | 1 line
-
-updated hashes to match built distribution
-------------------------------------------------------------------------
-r21470 | jm | 2004-06-20 01:12:23 +0000 (Sun, 20 Jun 2004) | 1 line
-
-doco and build script fixes
-------------------------------------------------------------------------
-r21468 | jm | 2004-06-20 01:02:54 +0000 (Sun, 20 Jun 2004) | 1 line
-
-translations
-------------------------------------------------------------------------
-r21467 | parker | 2004-06-20 01:00:25 +0000 (Sun, 20 Jun 2004) | 1 line
-
-added comment to SQL changes
-------------------------------------------------------------------------
-r21466 | quinlan | 2004-06-20 01:00:06 +0000 (Sun, 20 Jun 2004) | 2 lines
-
-a few tweaks
-
-------------------------------------------------------------------------
-r21465 | jm | 2004-06-20 00:48:55 +0000 (Sun, 20 Jun 2004) | 1 line
-
-updating change summary with a couple of overlooked items
-------------------------------------------------------------------------
-r21464 | quinlan | 2004-06-20 00:37:03 +0000 (Sun, 20 Jun 2004) | 4 lines
-
-it's been a very long time since Matt and Craig committed code and they
-don't have ASF committer access, so list them separately like other ASF
-projects do; spell my name "Daniel"
-
-------------------------------------------------------------------------
-r21462 | jm | 2004-06-20 00:33:23 +0000 (Sun, 20 Jun 2004) | 1 line
-
-added t/README to MANIFEST
-------------------------------------------------------------------------
-r21461 | jm | 2004-06-20 00:31:06 +0000 (Sun, 20 Jun 2004) | 1 line
-
-added change summary mail text
-------------------------------------------------------------------------
-r21459 | jm | 2004-06-20 00:26:44 +0000 (Sun, 20 Jun 2004) | 1 line
-
-And Matt Y
-------------------------------------------------------------------------
-r21458 | jm | 2004-06-20 00:24:18 +0000 (Sun, 20 Jun 2004) | 1 line
-
-outdated stuff in doco
-------------------------------------------------------------------------
-r21457 | jm | 2004-06-20 00:21:11 +0000 (Sun, 20 Jun 2004) | 1 line
-
-Sidney wasn't in the CREDITS file, oops ;)
-------------------------------------------------------------------------
-r21455 | jm | 2004-06-20 00:08:23 +0000 (Sun, 20 Jun 2004) | 1 line
-
-note that --virtual-config was dropped
-------------------------------------------------------------------------
-r21454 | sidney | 2004-06-20 00:06:05 +0000 (Sun, 20 Jun 2004) | 1 line
-
-bug #3513: document make test in a README
-------------------------------------------------------------------------
-r21453 | jm | 2004-06-19 23:47:18 +0000 (Sat, 19 Jun 2004) | 1 line
-
-UPGRADE documentation fixes: moved around some pieces, noted rewrite_subject is now dropped, and reformatted to be more consistent with INSTALL and release announcement mails
-------------------------------------------------------------------------
-r21452 | jm | 2004-06-19 23:31:52 +0000 (Sat, 19 Jun 2004) | 1 line
-
-added masses/config to MANIFEST.SKIP
-------------------------------------------------------------------------
-r21451 | jm | 2004-06-19 23:30:17 +0000 (Sat, 19 Jun 2004) | 1 line
-
-bug 3522: 'make disttest' fails due to removed FORGED_*_WHITELIST rules, fixed
-------------------------------------------------------------------------
-r21450 | parker | 2004-06-19 23:25:16 +0000 (Sat, 19 Jun 2004) | 1 line
-
-Doco updates
-------------------------------------------------------------------------
-r21449 | jm | 2004-06-19 23:12:51 +0000 (Sat, 19 Jun 2004) | 1 line
-
-more build doco updates
-------------------------------------------------------------------------
-r21448 | jm | 2004-06-19 22:59:29 +0000 (Sat, 19 Jun 2004) | 1 line
-
-bug 3520: disable t/bayesdbm_flock.t when running test suite on Windows
-------------------------------------------------------------------------
-r21447 | jm | 2004-06-19 22:43:49 +0000 (Sat, 19 Jun 2004) | 1 line
-
-updated build doco
-------------------------------------------------------------------------
-r21446 | jm | 2004-06-19 22:40:21 +0000 (Sat, 19 Jun 2004) | 1 line
-
-preparing for 3.0.0-pre1 release
-------------------------------------------------------------------------
-r21445 | jm | 2004-06-19 22:08:19 +0000 (Sat, 19 Jun 2004) | 1 line
-
-minor doco tweaks
-------------------------------------------------------------------------
-r21444 | sidney | 2004-06-19 21:40:20 +0000 (Sat, 19 Jun 2004) | 1 line
-
-bug #3521: replace use of platform dependent system call with perl version
-------------------------------------------------------------------------
-r21443 | sidney | 2004-06-19 08:22:41 +0000 (Sat, 19 Jun 2004) | 1 line
-
-bug #3513: fix spamc tests under Windows
-------------------------------------------------------------------------
-r21439 | parker | 2004-06-19 04:38:53 +0000 (Sat, 19 Jun 2004) | 1 line
-
-Bug 3503: config needs to be copied for sql/ldap configs as well
-------------------------------------------------------------------------
-r21433 | jm | 2004-06-19 02:03:13 +0000 (Sat, 19 Jun 2004) | 1 line
-
-allow_user_rules fixes: block user-defined SenderBase rules; sanitise arguments to many regexp rules; run helper apps as uid=user euid=user; ensure regexps are valid before they are used in the ruleset. fix a couple of rules to work with these changes.
-------------------------------------------------------------------------
-r21432 | parker | 2004-06-19 01:33:19 +0000 (Sat, 19 Jun 2004) | 1 line
-
-Bug 3334: create sed_path cache to be used by sed_path and clear the cache in compile_now after running the test msg
-------------------------------------------------------------------------
-r21429 | parker | 2004-06-19 00:47:12 +0000 (Sat, 19 Jun 2004) | 1 line
-
-Bug 3519: add documentation about failures with postgresql less than 7.4.2
-------------------------------------------------------------------------
-r21409 | jm | 2004-06-18 06:01:35 +0000 (Fri, 18 Jun 2004) | 1 line
-
-script was not executable, fixed
-------------------------------------------------------------------------
-r21408 | jm | 2004-06-18 05:56:28 +0000 (Fri, 18 Jun 2004) | 1 line
-
-bug 3509: make building spamc easier for packagers with new version.h.pl script
-------------------------------------------------------------------------
-r21406 | jm | 2004-06-18 05:50:28 +0000 (Fri, 18 Jun 2004) | 1 line
-
-bug 3511: add support for multi-valued RHSBLs; add multi.surbl.org as well
-------------------------------------------------------------------------
-r21389 | parker | 2004-06-17 20:21:39 +0000 (Thu, 17 Jun 2004) | 1 line
-
-Bug 3518: change char(200) to char(5) to bring it in line with the current database revision
-------------------------------------------------------------------------
-r21353 | mss | 2004-06-16 18:33:35 +0000 (Wed, 16 Jun 2004) | 3 lines
-
-* Removed some obsolete entries from the ignore list.
-* Prepared for Module::Build :)
-
-------------------------------------------------------------------------
-r21338 | jm | 2004-06-16 02:41:16 +0000 (Wed, 16 Jun 2004) | 1 line
-
-bug 3467: uri_to_domain should only return domains with valid TLDs
-------------------------------------------------------------------------
-r21335 | quinlan | 2004-06-16 01:48:57 +0000 (Wed, 16 Jun 2004) | 3 lines
-
-bug 3495: remove DNS_FROM_RFC_WHOIS_B due to high score and poor FP rate,
-rename DNS_FROM_RFC_WHOIS_A to DNS_FROM_RFC_WHOIS
-
-------------------------------------------------------------------------
-r21322 | parker | 2004-06-15 23:00:26 +0000 (Tue, 15 Jun 2004) | 1 line
-
-Bug 3508: Type in variable name
-------------------------------------------------------------------------
-r21320 | jm | 2004-06-15 22:24:25 +0000 (Tue, 15 Jun 2004) | 1 line
-
-test update: ensure 2 hashcash tokens in multiple headers work sensibly
-------------------------------------------------------------------------
-r21294 | quinlan | 2004-06-15 16:14:56 +0000 (Tue, 15 Jun 2004) | 3 lines
-
-move some network tests out into the network test section and set their
-non-net score set scores to 0
-
-------------------------------------------------------------------------
-r21257 | quinlan | 2004-06-15 05:38:36 +0000 (Tue, 15 Jun 2004) | 2 lines
-
-bug 3447: fix test failures
-
-------------------------------------------------------------------------
-r21256 | quinlan | 2004-06-15 05:38:03 +0000 (Tue, 15 Jun 2004) | 15 lines
-
-bug 3447
-- change TCR lambda to 50 everywhere and add lambda value to output
-- add -t option to perceptron for tuning FP/FN ratio (workable solution for
-  now)
-- add -h option to perceptron
-- remove extra newline from rewrite-cf-with-new-scores (noticible when you
-  run it four times in a row)
-- update runGA to be more or less what I used
-  - revert 50_scores.cf before runs: very important
-  - iterate over thresholds (relatively cheap) to find optimal FN/FP point
-    (used: 4.2 for set0, 4.8 for set1 and set2, 4.9 for set3)
-  - also rewrite and validate scores on each iteration
-- masses/mk-baseline-results: fix some option names
-- some other minor changes
-
-------------------------------------------------------------------------
-r21255 | quinlan | 2004-06-15 05:37:36 +0000 (Tue, 15 Jun 2004) | 5 lines
-
-bug 3447
-- change SPF_PASS and SPF_HELO_PASS to be userconf rules so perceptron does
-  not try to assign them a score
-- new scores!
-
-------------------------------------------------------------------------
-r21251 | quinlan | 2004-06-15 02:33:54 +0000 (Tue, 15 Jun 2004) | 3 lines
-
-remove svn:mime-type flag from all these files so I can svn diff them
-(they are not binary files, so the flag isn't really needed)
-
-------------------------------------------------------------------------
-r21195 | quinlan | 2004-06-14 09:40:00 +0000 (Mon, 14 Jun 2004) | 2 lines
-
-documentation update, remove ancient statistics
-
-------------------------------------------------------------------------
-r21065 | quinlan | 2004-06-11 04:43:19 +0000 (Fri, 11 Jun 2004) | 2 lines
-
-now you only have to change SCORESET once
-
-------------------------------------------------------------------------
-r21042 | quinlan | 2004-06-11 00:40:23 +0000 (Fri, 11 Jun 2004) | 2 lines
-
-add "\n" 
-
-------------------------------------------------------------------------
-r21041 | quinlan | 2004-06-11 00:30:15 +0000 (Fri, 11 Jun 2004) | 2 lines
-
-more clean-up of output
-
-------------------------------------------------------------------------
-r21040 | quinlan | 2004-06-10 23:41:14 +0000 (Thu, 10 Jun 2004) | 3 lines
-
-use consistent naming for ham vs. spam
-make output of fp-fn-statistics non-confusing
-
-------------------------------------------------------------------------
-r21039 | quinlan | 2004-06-10 23:38:03 +0000 (Thu, 10 Jun 2004) | 4 lines
-
-turn on score ranges code
-picks initial weights between [range_lo..range_hi)
-change output to be non-confusing
-
-------------------------------------------------------------------------
-r21038 | quinlan | 2004-06-10 23:10:31 +0000 (Thu, 10 Jun 2004) | 2 lines
-
-Call the files ham or call them nonspam, but don't call them both!!!!!!!!!!
-
-------------------------------------------------------------------------
-r21036 | parker | 2004-06-10 19:45:47 +0000 (Thu, 10 Jun 2004) | 1 line
-
-Bug 3498 - Update documentation
-------------------------------------------------------------------------
-r20962 | parker | 2004-06-09 21:01:47 +0000 (Wed, 09 Jun 2004) | 1 line
-
-Bug 3471: add sanity check so too many tokens do not get expired
-------------------------------------------------------------------------
-r20961 | jm | 2004-06-09 20:13:34 +0000 (Wed, 09 Jun 2004) | 1 line
-
-bug 3442: renamed the .lock file to .mutex for the flock-locking case, since it is really a mutual-exclusion semaphore, not a lock.  in other words, it sticks around after unlocking.
-------------------------------------------------------------------------
-r20960 | jm | 2004-06-09 20:11:23 +0000 (Wed, 09 Jun 2004) | 1 line
-
-reinstating accidentally-deleted line from last patch
-------------------------------------------------------------------------
-r20959 | felicity | 2004-06-09 20:02:05 +0000 (Wed, 09 Jun 2004) | 1 line
-
-bug 3482: having the children reset the signal handling removed perl-internal signal handles as well, such as __WARN__, which broke the debug output.  we now explicitly only reset the signals that we changed in the parent via 2 new functions in spamd where all the signal handling should happen.
-------------------------------------------------------------------------
-r20958 | felicity | 2004-06-09 19:58:37 +0000 (Wed, 09 Jun 2004) | 1 line
-
-bug 3490: spamd wasn't warning if the pidfile or socket was failing to be removed during a restart
-------------------------------------------------------------------------
-r20956 | felicity | 2004-06-09 16:48:36 +0000 (Wed, 09 Jun 2004) | 1 line
-
-wordsmithing the file lock POD
-------------------------------------------------------------------------
-r20922 | felicity | 2004-06-08 21:08:32 +0000 (Tue, 08 Jun 2004) | 1 line
-
-fix broken spf test -- expected __SPF_PASS and __SPF_HELO_PASS which were renamed the other day
-------------------------------------------------------------------------
-r20921 | felicity | 2004-06-08 20:58:51 +0000 (Tue, 08 Jun 2004) | 1 line
-
-bug 3295: FORGED_DEF_WHITELIST and FORGED_IN_WHITELIST will fail in non-forged situations like when mails are received via mailing list.  reverting to test mode for now.
-------------------------------------------------------------------------
-r20920 | felicity | 2004-06-08 20:49:51 +0000 (Tue, 08 Jun 2004) | 1 line
-
-bug 3485: missing meta dependencies...  __OUTLOOK_MUA was renamed __ANY_OUTLOOK_MUA, and __DRUGS_ERECTILE7 doesn't exist.  fixed the first, removed the second.
-------------------------------------------------------------------------
-r20919 | felicity | 2004-06-08 20:42:47 +0000 (Tue, 08 Jun 2004) | 1 line
-
-bug 3483: the fix to 3345 caused the journal to not sync to the DB in the case where scan wasn't possible.  we now allow the sync to occur if the db is accessible only, which fixes both 3345 and 3483.
-------------------------------------------------------------------------
-r20897 | quinlan | 2004-06-08 05:47:34 +0000 (Tue, 08 Jun 2004) | 2 lines
-
-minor comment change
-
-------------------------------------------------------------------------
-r20896 | jm | 2004-06-08 03:39:49 +0000 (Tue, 08 Jun 2004) | 1 line
-
-bug 3391: CPAN familiarity required during INSTALL, doco fixes
-------------------------------------------------------------------------
-r20892 | jm | 2004-06-08 02:34:06 +0000 (Tue, 08 Jun 2004) | 1 line
-
-bug 3479: reinstate SPF_PASS, SPF_HELO_PASS, but with very small scores
-------------------------------------------------------------------------
-r20885 | felicity | 2004-06-07 20:41:15 +0000 (Mon, 07 Jun 2004) | 1 line
-
-small typo
-------------------------------------------------------------------------
-r20884 | felicity | 2004-06-07 20:25:46 +0000 (Mon, 07 Jun 2004) | 1 line
-
-remove more metachars before doing diff
-------------------------------------------------------------------------
-r20883 | quinlan | 2004-06-07 19:28:18 +0000 (Mon, 07 Jun 2004) | 2 lines
-
-minor fix
-
-------------------------------------------------------------------------
-r20844 | jm | 2004-06-06 02:50:42 +0000 (Sun, 06 Jun 2004) | 1 line
-
-doco fixes: a few 'its' cleared up
-------------------------------------------------------------------------
-r20843 | felicity | 2004-06-06 02:05:01 +0000 (Sun, 06 Jun 2004) | 1 line
-
-bug 3474: spamd was doing getpwnam() instead of getgrnam() for some reason.  doh...
-------------------------------------------------------------------------
-r20839 | felicity | 2004-06-05 19:06:33 +0000 (Sat, 05 Jun 2004) | 1 line
-
-bug 3446: the spamd children would inherit the parent's signal handler which caused lockups among other issues.  also, if max-conn-per-child is 1, don't bother copying the configuration around since each child will only process 1 message.
-------------------------------------------------------------------------
-r20836 | parker | 2004-06-05 15:50:10 +0000 (Sat, 05 Jun 2004) | 1 line
-
-Bug 3476 change -u to -U for psql command
-------------------------------------------------------------------------
-r20826 | jm | 2004-06-05 01:16:17 +0000 (Sat, 05 Jun 2004) | 1 line
-
-bug 3438: conflicting API documentation in PerMsgLearner.  fixed
-------------------------------------------------------------------------
-r20825 | quinlan | 2004-06-04 21:30:56 +0000 (Fri, 04 Jun 2004) | 3 lines
-
-promote T_INCOMPLETE_TEMPLATE_CX to UNRESOLVED_TEMPLATE (also removed the
-/s modifier, it's not needed since there's no "." in the expression)
-
-------------------------------------------------------------------------
-r20797 | quinlan | 2004-06-03 21:57:56 +0000 (Thu, 03 Jun 2004) | 2 lines
-
-almost finished with T_INCOMPLETE_TEMPLATE*
-
-------------------------------------------------------------------------
-r20793 | felicity | 2004-06-03 19:19:51 +0000 (Thu, 03 Jun 2004) | 1 line
-
-bug 3465: typo in bayessql test got my() repeated warnings
-------------------------------------------------------------------------
-r20790 | parker | 2004-06-03 18:06:04 +0000 (Thu, 03 Jun 2004) | 1 line
-
-Bug 3415: add a warning about old versions of DBD::Pg
-------------------------------------------------------------------------
-r20771 | parker | 2004-06-03 05:38:27 +0000 (Thu, 03 Jun 2004) | 1 line
-
-Bug 3457: Remove subselect in test in bayessql.t, start using new clear_database call, also add a test for clear_database
-------------------------------------------------------------------------
-r20768 | jm | 2004-06-03 03:22:26 +0000 (Thu, 03 Jun 2004) | 1 line
-
-bug 3462: fix 'make distcheck'
-------------------------------------------------------------------------
-r20764 | quinlan | 2004-06-02 23:18:35 +0000 (Wed, 02 Jun 2004) | 4 lines
-
-promote RATWARE_RCVD_PF and RATWARE_RCVD_AT with no changes
-remove T_MANY_MX_5 and T_MANY_MX_10
-add last batch of T_INCOMPLETE_TEMPLATE* variations to finish this rule off
-
-------------------------------------------------------------------------
-r20760 | felicity | 2004-06-02 19:19:16 +0000 (Wed, 02 Jun 2004) | 1 line
-
-ADDRESS_IN_SUBJECT description was misleading (address can appear anywhere, not just at the front)
-------------------------------------------------------------------------
-r20743 | felicity | 2004-06-01 20:47:42 +0000 (Tue, 01 Jun 2004) | 1 line
-
-bug 3453: add more platform support for masses/cpucount
-------------------------------------------------------------------------
-r20723 | sidney | 2004-06-01 00:50:39 +0000 (Tue, 01 Jun 2004) | 1 line
-
-bug #3452: more correct fix using proper C idiom to suppress unreferenced formal parameter warning
-------------------------------------------------------------------------
-r20719 | sidney | 2004-05-31 22:44:55 +0000 (Mon, 31 May 2004) | 1 line
-
-Bug 3433: remove some compiler warnings from spamc build and compile with warnings on
-------------------------------------------------------------------------
-r20716 | sidney | 2004-05-31 21:41:06 +0000 (Mon, 31 May 2004) | 1 line
-
-Bug 3433: remove some compiler warnings from spamc build
-------------------------------------------------------------------------
-r20715 | mss | 2004-05-31 21:15:21 +0000 (Mon, 31 May 2004) | 2 lines
-
-bug 3433: Added a README about the script
-
-------------------------------------------------------------------------
-r20714 | mss | 2004-05-31 21:03:54 +0000 (Mon, 31 May 2004) | 2 lines
-
-bug 3433: to make it really obvious, rename it :)
-
-------------------------------------------------------------------------
-r20713 | mss | 2004-05-31 21:02:23 +0000 (Mon, 31 May 2004) | 2 lines
-
-bug 3433: wave the clusestick for people who don't read the docu
-
-------------------------------------------------------------------------
-r20712 | felicity | 2004-05-31 19:59:28 +0000 (Mon, 31 May 2004) | 1 line
-
-bug 3450: spamd shouldn't be started by default upon installation of the RPM.  leave that up to the admin.
-------------------------------------------------------------------------
-r20711 | felicity | 2004-05-31 19:55:50 +0000 (Mon, 31 May 2004) | 1 line
-
-bug 3347: change the process name to make it easier to see which spamd is parent and which spamd is child
-------------------------------------------------------------------------
-r20710 | parker | 2004-05-31 19:48:15 +0000 (Mon, 31 May 2004) | 1 line
-
-bug 3381: restore did not like a spam_count or ham_count == 0
-------------------------------------------------------------------------
-r20709 | mss | 2004-05-31 19:23:01 +0000 (Mon, 31 May 2004) | 2 lines
-
-nothing fancy, just a newline
-
-------------------------------------------------------------------------
-r20708 | parker | 2004-05-31 19:17:48 +0000 (Mon, 31 May 2004) | 1 line
-
-bug 3378: add some logic to nspam_nham_change to only update spam or ham count when necessary
-------------------------------------------------------------------------
-r20705 | parker | 2004-05-31 19:10:08 +0000 (Mon, 31 May 2004) | 1 line
-
-bug 3414: fixed up schmea for postgresql
-------------------------------------------------------------------------
-r20695 | mss | 2004-05-31 16:09:35 +0000 (Mon, 31 May 2004) | 2 lines
-
-bug 3451: the LOG_* stuff is an evil hack for Windows, should be cleanup up one day
-
-------------------------------------------------------------------------
-r20694 | mss | 2004-05-31 15:32:36 +0000 (Mon, 31 May 2004) | 2 lines
-
-Not the most elegant way to add -Wall but should work for everybody with a GNU toolchain. If anybody uses something else which doesn't support -Wall, please supply a patch ;-)
-
-------------------------------------------------------------------------
-r20693 | mss | 2004-05-31 15:23:19 +0000 (Mon, 31 May 2004) | 2 lines
-
-I need to get -Wall into the default Makefile :-/
-
-------------------------------------------------------------------------
-r20692 | mss | 2004-05-31 15:21:43 +0000 (Mon, 31 May 2004) | 2 lines
-
-the fail: target is actually needed under Windows, too
-
-------------------------------------------------------------------------
-r20688 | mss | 2004-05-31 13:47:30 +0000 (Mon, 31 May 2004) | 2 lines
-
-svn:ignore blibdirs
-
-------------------------------------------------------------------------
-r20687 | mss | 2004-05-31 13:41:22 +0000 (Mon, 31 May 2004) | 2 lines
-
-bug 3431: fourth part, finally :) a conflict held this and number three back
-
-------------------------------------------------------------------------
-r20685 | quinlan | 2004-05-31 06:15:16 +0000 (Mon, 31 May 2004) | 2 lines
-
-change SPF_PASS and SPF_HELO_PASS to be prerequisite rules
-
-------------------------------------------------------------------------
-r20683 | quinlan | 2004-05-31 05:55:49 +0000 (Mon, 31 May 2004) | 2 lines
-
-removing T_SPF_PASS_NO_SBL - all of my hits are really spam
-
-------------------------------------------------------------------------
-r20682 | quinlan | 2004-05-31 05:11:02 +0000 (Mon, 31 May 2004) | 2 lines
-
-T_MANY_MX* variations not as good as I thought they would be
-
-------------------------------------------------------------------------
-r20681 | quinlan | 2004-05-31 05:08:39 +0000 (Mon, 31 May 2004) | 2 lines
-
-fix T_RATWARE_RCVD_PF_1
-
-------------------------------------------------------------------------
-r20679 | quinlan | 2004-05-31 04:46:03 +0000 (Mon, 31 May 2004) | 4 lines
-
-remove T_REDIR_AOL_CLICKTHRU and T_SAVE_BUCKS
-add T_MANY_MX_* for EnvelopeFrom instead of From:addr
-fix description for T_DNS_FROM_SECURITYSAGE
-
-------------------------------------------------------------------------
-r20678 | quinlan | 2004-05-31 04:32:23 +0000 (Mon, 31 May 2004) | 2 lines
-
-typo
-
-------------------------------------------------------------------------
-r20677 | quinlan | 2004-05-31 04:30:14 +0000 (Mon, 31 May 2004) | 2 lines
-
-one of the SenderBase rules not working great in wider testing, so remove it
-
-------------------------------------------------------------------------
-r20676 | quinlan | 2004-05-31 04:13:41 +0000 (Mon, 31 May 2004) | 2 lines
-
-remove -firsttrusted test rules
-
-------------------------------------------------------------------------
-r20675 | quinlan | 2004-05-31 04:08:34 +0000 (Mon, 31 May 2004) | 2 lines
-
-some descriptions
-
-------------------------------------------------------------------------
-r20672 | quinlan | 2004-05-31 02:08:39 +0000 (Mon, 31 May 2004) | 4 lines
-
-switch RCVD_IN_XBL, RCVD_IN_RFC_IPWHOIS, and RCVD_IN_DSBL to use
-  -notfirsthop instead of -firsttrusted since it preserves the original hit
-  rate much better with most or all of the FP benefit of -firstttrusted
-
-------------------------------------------------------------------------
-r20664 | sidney | 2004-05-30 23:50:00 +0000 (Sun, 30 May 2004) | 1 line
-
-bug #3443: fix race conditions that left spamd zombies durin make test
-------------------------------------------------------------------------
-r20662 | quinlan | 2004-05-30 21:21:15 +0000 (Sun, 30 May 2004) | 2 lines
-
-fix error that killed RCVD_IN_XBL hits for the weekly run
-
-------------------------------------------------------------------------
-r20659 | quinlan | 2004-05-30 19:46:46 +0000 (Sun, 30 May 2004) | 2 lines
-
-remove T_RCVD_IN_RFC_IPWHOIS - already got promoted, not needed
-
-------------------------------------------------------------------------
-r20658 | quinlan | 2004-05-30 19:45:46 +0000 (Sun, 30 May 2004) | 2 lines
-
-remove T_RCVD_IN_XBL and T_RCVD_IN_DSBL - not needed now
-
-------------------------------------------------------------------------
-r20619 | duncf | 2004-05-30 01:14:35 +0000 (Sun, 30 May 2004) | 1 line
-
-add missing files to manifest
-------------------------------------------------------------------------
-r20598 | mss | 2004-05-29 14:37:07 +0000 (Sat, 29 May 2004) | 6 lines
-
-Cleaned up the handling of networking related command line switches a bit:
-* Invalid IP-addresses/hostnames weren't handled before -- spamd was always falling back to 127.0.0.1 silently.
-* Even though the code looks different, hostnames for -i never worked. Those also fell back to 127.0.0.1 silently. Now the first available IP-address is used (or spamd dies if none is available).
-* Added feature: ports can now be specified as names, too.
-* Added feature: giving just the -i switch without a value will make spamd listen on all interfaces (0.0.0.0). That's still limited by the host filter (given by -A).
-
-------------------------------------------------------------------------
-r20580 | quinlan | 2004-05-29 06:15:56 +0000 (Sat, 29 May 2004) | 2 lines
-
-renames
-
-------------------------------------------------------------------------
-r20579 | quinlan | 2004-05-29 06:13:47 +0000 (Sat, 29 May 2004) | 2 lines
-
-renames
-
-------------------------------------------------------------------------
-r20578 | quinlan | 2004-05-29 06:12:57 +0000 (Sat, 29 May 2004) | 2 lines
-
-fix compile error
-
-------------------------------------------------------------------------
-r20574 | jm | 2004-05-29 04:04:41 +0000 (Sat, 29 May 2004) | 1 line
-
-promoted T_FAKE_HELO_MAIL_COM_DOM
-------------------------------------------------------------------------
-r20570 | quinlan | 2004-05-29 03:05:59 +0000 (Sat, 29 May 2004) | 3 lines
-
-promote Subject test for sexually-explicit
-revise header template rule
-
-------------------------------------------------------------------------
-r20567 | quinlan | 2004-05-29 02:03:29 +0000 (Sat, 29 May 2004) | 2 lines
-
-remove most of the T_MANY_MX* rules
-
-------------------------------------------------------------------------
-r20566 | quinlan | 2004-05-29 01:59:12 +0000 (Sat, 29 May 2004) | 2 lines
-
-remove T_DNS_FROM_AHBL_RHSBL - no real improvement with EnvelopeFrom
-
-------------------------------------------------------------------------
-r20565 | quinlan | 2004-05-29 01:57:39 +0000 (Sat, 29 May 2004) | 5 lines
-
-change the three DNSBLS that improved the most via -firsttrusted logic
-  to use it: RCVD_IN_XBL, RCVD_IN_DSBL
-promote all of the RFC-Ignorant EnvelopeFrom rules, delete the old
-  RFC-Ignorant From: rules
-
-------------------------------------------------------------------------
-r20564 | jm | 2004-05-29 01:22:13 +0000 (Sat, 29 May 2004) | 1 line
-
-'spamtrap' commands are no longer supported; remove them from the Conf.pm parsing code
-------------------------------------------------------------------------
-r20563 | jm | 2004-05-29 01:18:17 +0000 (Sat, 29 May 2004) | 1 line
-
-bug 2987: finish reordering Conf items to put frequently-used user options at top.   also took the opportunity to fix up some of the text, too
-------------------------------------------------------------------------
-r20562 | jm | 2004-05-29 00:50:22 +0000 (Sat, 29 May 2004) | 1 line
-
-why was this using these modules?  that doesn't work
-------------------------------------------------------------------------
-r20560 | jm | 2004-05-29 00:42:21 +0000 (Sat, 29 May 2004) | 1 line
-
-bug 3431: other third of the patch applied ;)
-------------------------------------------------------------------------
-r20559 | quinlan | 2004-05-28 23:52:51 +0000 (Fri, 28 May 2004) | 4 lines
-
-switch NJABL dynamic test to use new zone
-rename RCVD_IN_NJABL_DIALUP to RCVD_IN_NJABL_DUL to match other rules
-(maybe they should all be named *DYN instead, though)
-
-------------------------------------------------------------------------
-r20555 | mss | 2004-05-28 22:27:43 +0000 (Fri, 28 May 2004) | 2 lines
-
-bug 3431: added tags _REMOTEHOSTNAME_ and _REMOTEHOSTADDR_
-
-------------------------------------------------------------------------
-r20554 | mss | 2004-05-28 22:20:51 +0000 (Fri, 28 May 2004) | 2 lines
-
-bug 3441: completing the fix (note to myself: vi doesn't always DWIM)
-
-------------------------------------------------------------------------
-r20552 | mss | 2004-05-28 21:47:40 +0000 (Fri, 28 May 2004) | 2 lines
-
-bug 3441: make sure the string we free was allocated by us.
-
-------------------------------------------------------------------------
-r20551 | felicity | 2004-05-28 20:12:05 +0000 (Fri, 28 May 2004) | 1 line
-
-3.0.0 is really 3.000000, so fix it in the spec file
-------------------------------------------------------------------------
-r20550 | felicity | 2004-05-28 20:02:01 +0000 (Fri, 28 May 2004) | 1 line
-
-bug 3340: new conf code has a multi-level hash which has CODE references.  skip that in the config copy function.
-------------------------------------------------------------------------
-r20549 | quinlan | 2004-05-28 19:40:58 +0000 (Fri, 28 May 2004) | 2 lines
-
-update SenderBase tests to use revised subtest format
-
-------------------------------------------------------------------------
-r20548 | quinlan | 2004-05-28 19:39:04 +0000 (Fri, 28 May 2004) | 6 lines
-
-revise and update the DNSBL documentation
-change SenderBase tests to be prefixed with "sb:" instead of relying on
-  the set name to distinguish them
-lower magnitude cut-off for SB_NSP_VOLUME_SPIKE based on test rule results
-  and remove those test rules
-
-------------------------------------------------------------------------
-r20537 | jm | 2004-05-28 07:26:43 +0000 (Fri, 28 May 2004) | 1 line
-
-oops; test failure
-------------------------------------------------------------------------
-r20536 | jm | 2004-05-28 07:25:45 +0000 (Fri, 28 May 2004) | 1 line
-
-moved another method, and some documentation, over to new Parser class.  also had to convert some constants back into vars for the move; possible TODO: move them to Constants.pm
-------------------------------------------------------------------------
-r20529 | jm | 2004-05-28 07:06:55 +0000 (Fri, 28 May 2004) | 1 line
-
-Conf reorg continued; broke out parsing code into a separate parsing class.  also fixed some bugs that 'make test' hadn't shown up; however 'make test' is failing in t/spamd_allow_user_rules.t due to spamc coredumping when the -u switch is used ;)
-------------------------------------------------------------------------
-r20528 | jm | 2004-05-28 07:06:33 +0000 (Fri, 28 May 2004) | 1 line
-
-Conf reorg continued; broke out parsing code into a separate parsing class.  also fixed some bugs that 'make test' hadn't shown up; however 'make test' is failing in t/spamd_allow_user_rules.t due to spamc coredumping when the -u switch is used ;)
-------------------------------------------------------------------------
-r20527 | jm | 2004-05-28 07:00:20 +0000 (Fri, 28 May 2004) | 1 line
-
-removed some not-so-hot ratware rules
-------------------------------------------------------------------------
-r20526 | jm | 2004-05-28 05:36:53 +0000 (Fri, 28 May 2004) | 1 line
-
-bug 2987: first part of Conf reorg.  adopt new model which allows us to move conf items around.  also faster: 0m23.763s for 100 --lint runs, compared with 0m26.861s for the old style
-------------------------------------------------------------------------
-r20522 | mss | 2004-05-27 23:00:45 +0000 (Thu, 27 May 2004) | 2 lines
-
-ANSI comment :)
-
-------------------------------------------------------------------------
-r20521 | mss | 2004-05-27 22:42:09 +0000 (Thu, 27 May 2004) | 2 lines
-
-EX_NOTSPAM == EX_OK *grmbl*
-
-------------------------------------------------------------------------
-r20520 | mss | 2004-05-27 22:36:33 +0000 (Thu, 27 May 2004) | 3 lines
-
-* 'goto finish' is the way to go because else we miss WSACleanup() on Windows
-* Removed a FIXME added by me, added a descriptive comment instead.
-
-------------------------------------------------------------------------
-r20519 | mss | 2004-05-27 22:24:43 +0000 (Thu, 27 May 2004) | 4 lines
-
-* Refactored the username determination into its own subroutine. This actually fixed a bug on Windows as WSACleanup() is now called on failure.
-* Made the memory for username allocated dynamically. Why always use 255 bytes with some weird buffer handling when often a few bytes are enough?
-* Got rid of an ifdef-bug on Windows I introduced before.
-
-------------------------------------------------------------------------
-r20518 | mss | 2004-05-27 21:22:45 +0000 (Thu, 27 May 2004) | 5 lines
-
-Some code cleanup:
-* Mostly fixed indentations and spacing.
-* Replaced two simple cases with guard clauses instead of if() or #ifdef
-* Replaced the double WSACleanup() with a goto. This is a case where gotos aren't evil :)
-
-------------------------------------------------------------------------
-r20515 | mss | 2004-05-27 19:12:53 +0000 (Thu, 27 May 2004) | 2 lines
-
-Some more help/usage/versioning cleanup.
-
-------------------------------------------------------------------------
-r20503 | mss | 2004-05-27 12:48:55 +0000 (Thu, 27 May 2004) | 2 lines
-
-Added some maintenance stuff I forgot for the spamc versioning.
-
-------------------------------------------------------------------------
-r20500 | mss | 2004-05-27 12:35:47 +0000 (Thu, 27 May 2004) | 2 lines
-
-Added often-requested -V switch to spamc. Finally one can check out which version of spamc is installed on his box :)
-
-------------------------------------------------------------------------
-r20497 | mss | 2004-05-27 11:07:12 +0000 (Thu, 27 May 2004) | 4 lines
-
-* spamc now returns success if it was called with -h (like any good tool).
-* In main, the return value of read_args is honored.
-* Added a missing newline in the help I accidently removed before.
-
-------------------------------------------------------------------------
-r20489 | mss | 2004-05-26 21:19:27 +0000 (Wed, 26 May 2004) | 4 lines
-
-Rearranged the help (again?), make it break before 80 chars.
-
-Also added a few empty lines and a FALLTHROUGH to make the code easier to read.
-
-------------------------------------------------------------------------
-r20471 | quinlan | 2004-05-26 12:09:17 +0000 (Wed, 26 May 2004) | 3 lines
-
-remove low TTL domains
-add some new domains
-
-------------------------------------------------------------------------
-r20452 | duncf | 2004-05-26 04:04:29 +0000 (Wed, 26 May 2004) | 1 line
-
-Added UPGRADE to MANIFEST. Damn MANIFEST
-------------------------------------------------------------------------
-r20451 | jm | 2004-05-26 01:44:24 +0000 (Wed, 26 May 2004) | 1 line
-
-comment about TTLs
-------------------------------------------------------------------------
-r20450 | jm | 2004-05-26 01:36:01 +0000 (Wed, 26 May 2004) | 1 line
-
-bug 3419: use NS queries instead of MX to lessen load
-------------------------------------------------------------------------
-r20449 | jm | 2004-05-26 01:25:12 +0000 (Wed, 26 May 2004) | 1 line
-
-bug 3320: insecure setuid eval possibly worked around using a similar fix to bug 3325
-------------------------------------------------------------------------
-r20444 | quinlan | 2004-05-25 19:39:19 +0000 (Tue, 25 May 2004) | 5 lines
-
-do some checking for T_HAS_TEMPLATE* rules since we're not catching all
-  the ham yet
-remove T_SPECIAL_BY_CHOICE* because it sucks
-add some more T_MANY_MX variants
-
-------------------------------------------------------------------------
-r20428 | mss | 2004-05-25 11:18:43 +0000 (Tue, 25 May 2004) | 2 lines
-
-Tiny docu update.
-
-------------------------------------------------------------------------
-r20372 | jm | 2004-05-24 19:22:26 +0000 (Mon, 24 May 2004) | 1 line
-
-some code from the weekend; fix UTF-8 warnings due to UTF-8-tainted data from HTML-Parser, and some interesting new ratware Received header rules
-------------------------------------------------------------------------
-r20371 | jm | 2004-05-24 19:14:14 +0000 (Mon, 24 May 2004) | 1 line
-
-clarified Duncan's clarification
-------------------------------------------------------------------------
-r20364 | quinlan | 2004-05-24 17:26:23 +0000 (Mon, 24 May 2004) | 2 lines
-
-add new attempt at template rule
-
-------------------------------------------------------------------------
-r20283 | duncf | 2004-05-24 03:42:04 +0000 (Mon, 24 May 2004) | 5 lines
-
-More documentation changes. Created "UPGRADE" to deal with upgrade
-notes rather than sticking them in INSTALL. This is useful for Debian
-since they've already installed SA, so we don't need to show them how;
-yet upgrade issues are still relavent.
-
-------------------------------------------------------------------------
-r20282 | duncf | 2004-05-24 03:32:33 +0000 (Mon, 24 May 2004) | 2 lines
-
-Clarified user_prefs stuff. Was a debian patch
-
-------------------------------------------------------------------------
-r20280 | duncf | 2004-05-24 03:23:05 +0000 (Mon, 24 May 2004) | 3 lines
-
-Added note about anti-From munging thingy in procmailrc.example
-I'd had this as a debian specific patch before, but that's unnecessary!
-
-------------------------------------------------------------------------
-r20274 | duncf | 2004-05-24 01:51:38 +0000 (Mon, 24 May 2004) | 5 lines
-
-Made some updates to the README -- removed some stuff referring to old
-code. Also added Apache Incubator notice (I think we're required to
-under ASF policy, someone correct me if I'm wrong. Also, I'm assuming
-Sponsor = Apache BOD)
-
-------------------------------------------------------------------------
-r20272 | felicity | 2004-05-23 23:15:44 +0000 (Sun, 23 May 2004) | 1 line
-
-bug 3422: fix FPs for RCVD_ILLEGAL_IP, only use untrusted relays, use the parsed data, not the raw received string...
-------------------------------------------------------------------------
-r20236 | quinlan | 2004-05-23 06:35:54 +0000 (Sun, 23 May 2004) | 2 lines
-
-this needs to be case-insensitive
-
-------------------------------------------------------------------------
-r20232 | quinlan | 2004-05-23 04:47:30 +0000 (Sun, 23 May 2004) | 3 lines
-
-be less restrictive about score ranges and mutability (mutability is
-probably what makes the most difference)
-
-------------------------------------------------------------------------
-r20228 | quinlan | 2004-05-22 21:05:32 +0000 (Sat, 22 May 2004) | 2 lines
-
-alphabetize
-
-------------------------------------------------------------------------
-r20227 | quinlan | 2004-05-22 21:04:29 +0000 (Sat, 22 May 2004) | 2 lines
-
-formatting
-
-------------------------------------------------------------------------
-r20226 | quinlan | 2004-05-22 21:04:04 +0000 (Sat, 22 May 2004) | 2 lines
-
-remove 58/8 and 59/8 - no longer reserved
-
-------------------------------------------------------------------------
-r20225 | quinlan | 2004-05-22 20:53:21 +0000 (Sat, 22 May 2004) | 2 lines
-
-update list of well-connected domains (see bug 3419)
-
-------------------------------------------------------------------------
-r20217 | felicity | 2004-05-22 16:56:36 +0000 (Sat, 22 May 2004) | 1 line
-
-bug 3345: sometimes for a bayes scan we can't tie the db, so we will skip the scan but still try the opportunistic calls which expect a tied db...  we will now only do the opportunistic calls if the scan completes sucessfully.
-------------------------------------------------------------------------
-r20213 | parker | 2004-05-22 14:55:32 +0000 (Sat, 22 May 2004) | 1 line
-
-Bug 3377: Remove trailing comma in table create
-------------------------------------------------------------------------
-r20206 | quinlan | 2004-05-22 05:17:41 +0000 (Sat, 22 May 2004) | 2 lines
-
-try using -firsttrusted for most DNSBL tests
-
-------------------------------------------------------------------------
-r20205 | quinlan | 2004-05-22 05:16:53 +0000 (Sat, 22 May 2004) | 2 lines
-
-remove OPM and an old comment
-
-------------------------------------------------------------------------
-r20204 | quinlan | 2004-05-22 03:57:21 +0000 (Sat, 22 May 2004) | 3 lines
-
-add rule for sexually-explicit tag
-add new version of XBL test that should FP less
-
-------------------------------------------------------------------------
-r20203 | quinlan | 2004-05-22 01:53:29 +0000 (Sat, 22 May 2004) | 2 lines
-
-performance tweaks (21% faster)
-
-------------------------------------------------------------------------
-r20202 | felicity | 2004-05-21 23:52:43 +0000 (Fri, 21 May 2004) | 1 line
-
-rh bug 123739: -P is still documented, even though it's been removed from the parameter parsing section.
-------------------------------------------------------------------------
-r20201 | quinlan | 2004-05-21 21:43:10 +0000 (Fri, 21 May 2004) | 5 lines
-
-rename CT_BOUND_DDNUM to MIME_BOUND_DD_DIGITS per convention
-remove some poor test rules
-revise T_OFFER_BY_CHOICE* to T_SPECIAL_BY_CHOICE*
-promote MSGID_YAHOO_CAPS and MSGID_SPAM_CAPS (bugs 3395 and 3399)
-
-------------------------------------------------------------------------
-r20200 | mss | 2004-05-21 19:08:20 +0000 (Fri, 21 May 2004) | 2 lines
-
-Added ->finish() calls to SYNOPSIS
-
-------------------------------------------------------------------------
-r20199 | mss | 2004-05-21 19:01:32 +0000 (Fri, 21 May 2004) | 2 lines
-
-Removed some code duplication, now Message.pm is used to parse mail headers. Also made it possible to free some mem after the mail is parsed.
-
-------------------------------------------------------------------------
-r20186 | felicity | 2004-05-21 06:47:30 +0000 (Fri, 21 May 2004) | 1 line
-
-fix long descriptions
-------------------------------------------------------------------------
-r20185 | felicity | 2004-05-21 06:44:37 +0000 (Fri, 21 May 2004) | 1 line
-
-put in a default score for CT_BOUND_DDNUM ...
-------------------------------------------------------------------------
-r20178 | felicity | 2004-05-21 05:58:40 +0000 (Fri, 21 May 2004) | 1 line
-
-promote CT_BOUND_DDNUM ...  exceptional rule, at least for now...
-------------------------------------------------------------------------
-r20177 | duncf | 2004-05-21 04:20:54 +0000 (Fri, 21 May 2004) | 1 line
-
-Apparently my wishlist is a 404 -- if you want to buy me stuff, just send me an e-mail :-)
-------------------------------------------------------------------------
-r20175 | quinlan | 2004-05-21 02:47:26 +0000 (Fri, 21 May 2004) | 2 lines
-
-some T_MANY_MX* tests
-
-------------------------------------------------------------------------
-r20174 | yackley | 2004-05-21 02:10:51 +0000 (Fri, 21 May 2004) | 1 line
-
-Updated fraud tests, updated many_mx testes, removed tests for bug: 3349
-------------------------------------------------------------------------
-r20173 | quinlan | 2004-05-21 01:49:30 +0000 (Fri, 21 May 2004) | 2 lines
-
-bug 3410: add envelope-from testing for RFC-ignorant (much better results!)
-
-------------------------------------------------------------------------
-r20172 | quinlan | 2004-05-21 01:48:36 +0000 (Fri, 21 May 2004) | 2 lines
-
-no -rhs needed since the non-RHS blacklist was dropped
-
-------------------------------------------------------------------------
-r20171 | quinlan | 2004-05-20 19:15:51 +0000 (Thu, 20 May 2004) | 2 lines
-
-some code formatting clean-up
-
-------------------------------------------------------------------------
-r20170 | quinlan | 2004-05-20 19:13:03 +0000 (Thu, 20 May 2004) | 4 lines
-
-add check_rbl_envfrom for RFCI DSN test (bug 3410) and add
-  T_DNS_FROM_RFCI_DSN to tests it
-some code formatting clean-up
-
-------------------------------------------------------------------------
-r20169 | felicity | 2004-05-20 18:21:50 +0000 (Thu, 20 May 2004) | 1 line
-
-whowhere.com seems to be everyone else's FPs for the MSGID_CAPS rules, so add them to the negative look-ahead ...
-------------------------------------------------------------------------
-r20168 | quinlan | 2004-05-20 18:11:29 +0000 (Thu, 20 May 2004) | 2 lines
-
-new version of OBSCURED_EMAIL
-
-------------------------------------------------------------------------
-r20167 | quinlan | 2004-05-20 18:01:35 +0000 (Thu, 20 May 2004) | 3 lines
-
-add some T_MSGID_CAPS* variants (bug 3399)
-remove T_HEXOCTDWORD* due to poor results (bug 3403)
-
-------------------------------------------------------------------------
-r10719 | felicity | 2004-05-19 17:24:08 +0000 (Wed, 19 May 2004) | 1 line
-
-circular meta dependencies ought to trigger a --lint warning.  added a --lint generic 'something is wrong' message.  instead of exiting with # of errors, exit 1 if errors, 0 if not. (don't overflow the exit code...)
-------------------------------------------------------------------------
-r10714 | yackley | 2004-05-19 03:33:13 +0000 (Wed, 19 May 2004) | 1 line
-
-Fixed test fraud rule typo
-------------------------------------------------------------------------
-r10713 | yackley | 2004-05-19 03:29:13 +0000 (Wed, 19 May 2004) | 1 line
-
-Updated test fraud rules
-------------------------------------------------------------------------
-r10712 | quinlan | 2004-05-18 09:00:10 +0000 (Tue, 18 May 2004) | 3 lines
-
-add option to only read first N lines (useful for doing comparisons
-between old mass-check logs and new ones if you're impatient)
-
-------------------------------------------------------------------------
-r10711 | quinlan | 2004-05-18 08:58:33 +0000 (Tue, 18 May 2004) | 2 lines
-
-default score set should be 0
-
-------------------------------------------------------------------------
-r10710 | quinlan | 2004-05-18 08:54:19 +0000 (Tue, 18 May 2004) | 3 lines
-
-some test rule churn
-bug 3403: rule for detecting encoded IP addresses
-
-------------------------------------------------------------------------
-r10709 | quinlan | 2004-05-18 08:53:22 +0000 (Tue, 18 May 2004) | 2 lines
-
-lower DOMAIN_RATIO threshold a bit
-
-------------------------------------------------------------------------
-r10708 | mss | 2004-05-18 07:47:00 +0000 (Tue, 18 May 2004) | 2 lines
-
-Consistently prefix all internal function with an underscore.
-
-------------------------------------------------------------------------
-r10707 | yackley | 2004-05-18 05:51:06 +0000 (Tue, 18 May 2004) | 1 line
-
-Updated test fraud rules
-------------------------------------------------------------------------
-r10706 | mss | 2004-05-17 22:58:23 +0000 (Mon, 17 May 2004) | 2 lines
-
-bug 3353: this is the correct fix, hopefully
-
-------------------------------------------------------------------------
-r10705 | mss | 2004-05-17 22:35:00 +0000 (Mon, 17 May 2004) | 2 lines
-
-bug 3354: the local[0-9] syslog facilities didn't work because [0-9] are non-word characters (?)
-
-------------------------------------------------------------------------
-r10703 | felicity | 2004-05-16 23:01:51 +0000 (Sun, 16 May 2004) | 1 line
-
-bug 3399: more suggested message-id based rules
-------------------------------------------------------------------------
-r10702 | yackley | 2004-05-16 21:36:15 +0000 (Sun, 16 May 2004) | 1 line
-
-Bug 3374: Promoted DRUG_DOSAGE to 20_drugs.cf
-------------------------------------------------------------------------
-r10701 | quinlan | 2004-05-16 20:25:17 +0000 (Sun, 16 May 2004) | 2 lines
-
-get most of the tenpass stuff to the point where it runs
-
-------------------------------------------------------------------------
-r10700 | quinlan | 2004-05-16 09:51:41 +0000 (Sun, 16 May 2004) | 2 lines
-
-promote a few of the SenderBase rules that have been in testing
-
-------------------------------------------------------------------------
-r10699 | quinlan | 2004-05-16 09:10:58 +0000 (Sun, 16 May 2004) | 2 lines
-
-add <th> and <dt> as whitespace tags (reduces BACKHAIR_* hits some)
-
-------------------------------------------------------------------------
-r10692 | felicity | 2004-05-16 08:30:36 +0000 (Sun, 16 May 2004) | 1 line
-
-bug 3396: new rule suggestion, look for content-type boundary format
-------------------------------------------------------------------------
-r10691 | felicity | 2004-05-16 08:25:04 +0000 (Sun, 16 May 2004) | 1 line
-
-bug 3395: suggested rule T_YAHOO_MSGID_CAPS
-------------------------------------------------------------------------
-r10689 | felicity | 2004-05-16 08:12:54 +0000 (Sun, 16 May 2004) | 1 line
-
-update INSTALL doc to talk a little about CPAN, and how we don't support third party modules...
-------------------------------------------------------------------------
-r10687 | quinlan | 2004-05-16 06:47:23 +0000 (Sun, 16 May 2004) | 4 lines
-
-bug 3372: HTML parser confused by blank lines in paragraph
-  buffer up text until a new whitespace tag is encountered,
-  when printing the buffer, collapse whitespace reasonably correctly
-
-------------------------------------------------------------------------
-r10686 | yackley | 2004-05-16 04:52:12 +0000 (Sun, 16 May 2004) | 1 line
-
-Updated test rules for PER_DOSE and fraud
-------------------------------------------------------------------------
-r10685 | quinlan | 2004-05-15 19:27:00 +0000 (Sat, 15 May 2004) | 2 lines
-
-formatting, don't use T_ prefix for prerequisite tests
-
-------------------------------------------------------------------------
-r10684 | quinlan | 2004-05-15 19:26:05 +0000 (Sat, 15 May 2004) | 2 lines
-
-switch to using new flag for HTML_MESSAGE
-
-------------------------------------------------------------------------
-r10683 | felicity | 2004-05-15 18:52:29 +0000 (Sat, 15 May 2004) | 1 line
-
-skip using a variable for a constant in mbx code, also change 'foo ;' to just 'foo;'
-------------------------------------------------------------------------
-r10681 | mss | 2004-05-15 15:43:43 +0000 (Sat, 15 May 2004) | 2 lines
-
-This makes more sense.
-
-------------------------------------------------------------------------
-r10680 | mss | 2004-05-15 13:19:29 +0000 (Sat, 15 May 2004) | 2 lines
-
-bug 3383: added support for folded Message-Ids
-
-------------------------------------------------------------------------
-r10679 | quinlan | 2004-05-15 11:10:06 +0000 (Sat, 15 May 2004) | 3 lines
-
-remove some old testing code
-add html_message flag for HTML_MESSAGE
-
-------------------------------------------------------------------------
-r10678 | jm | 2004-05-15 08:24:40 +0000 (Sat, 15 May 2004) | 1 line
-
-oops, leftover test code
-------------------------------------------------------------------------
-r10672 | jm | 2004-05-15 04:49:27 +0000 (Sat, 15 May 2004) | 1 line
-
-bug 3325: Insecure dependency in Dns.pm line 214: fixed, here at least.  seems to be tickling a perl bug...
-------------------------------------------------------------------------
-r10669 | yackley | 2004-05-15 04:03:51 +0000 (Sat, 15 May 2004) | 1 line
-
-Fixed typo in rule name T__FRAUD_BARRISTR
-------------------------------------------------------------------------
-r10668 | jm | 2004-05-15 03:46:10 +0000 (Sat, 15 May 2004) | 1 line
-
-oops, MIME::Base64 listed twice
-------------------------------------------------------------------------
-r10667 | jm | 2004-05-15 02:37:55 +0000 (Sat, 15 May 2004) | 1 line
-
-bug 3322: fixed LDAP driver problems when there's no username/password, thanks to Turbo Fredriksson.  also updated ldap/README.testing for Debian unstable.
-------------------------------------------------------------------------
-r10666 | jm | 2004-05-15 01:38:42 +0000 (Sat, 15 May 2004) | 1 line
-
-bug 3368: URL parsing assumed mailto if scheme was missing in a href.  Fixed
-------------------------------------------------------------------------
-r10665 | jm | 2004-05-15 01:33:37 +0000 (Sat, 15 May 2004) | 1 line
-
-bug 2372: added support for the parsing of mbx mailboxes (the mailbox format used within the University of Washington's IMAP implementation -- http://www.washington.edu/imap/).  Thanks to John Newman for this patch
-------------------------------------------------------------------------
-r10649 | felicity | 2004-05-14 16:56:59 +0000 (Fri, 14 May 2004) | 1 line
-
-bug 3384: if a message came in with a doctype set, but no other html tags, we could get undefined/division by 0 errors when rendering/setting HTML results.
-------------------------------------------------------------------------
-r10633 | yackley | 2004-05-14 01:54:38 +0000 (Fri, 14 May 2004) | 1 line
-
-Added my fraud rule meta set
-------------------------------------------------------------------------
-r10630 | mss | 2004-05-14 00:00:01 +0000 (Fri, 14 May 2004) | 2 lines
-
-Fix up the SYNOPSIS (parse() was missing the data)
-
-------------------------------------------------------------------------
-r10629 | quinlan | 2004-05-13 23:02:15 +0000 (Thu, 13 May 2004) | 5 lines
-
-clean up anchor code - no additional ham hits, spam hits changed as follows:
-  HTML_LINK_CLICK_CAPS increased from 3.14% to 3.82%
-  HTML_LINK_CLICK_HERE increased from 15.16% to 19.71%
-  HTML_LINK_PUSH_HERE increased from 2.02% to 2.23%
-
-------------------------------------------------------------------------
-r10614 | jm | 2004-05-13 04:28:40 +0000 (Thu, 13 May 2004) | 1 line
-
-bug 3197: Dutch translation, thanks to Jesse Houwing
-------------------------------------------------------------------------
-r10613 | quinlan | 2004-05-13 03:36:39 +0000 (Thu, 13 May 2004) | 3 lines
-
-some test rules (some really added due to other changes forthcoming in
-whitespace handling, but these are safe to check in now)
-
-------------------------------------------------------------------------
-r10612 | yackley | 2004-05-13 03:34:21 +0000 (Thu, 13 May 2004) | 1 line
-
-Submitted rules for bugs 3374 & 3349, added a few more MANY_MX rules
-------------------------------------------------------------------------
-r10611 | sidney | 2004-05-13 02:25:44 +0000 (Thu, 13 May 2004) | 1 line
-
-Bug #3039 further fixes for WIN32 and remove use of %m left over from calls to syslog
-------------------------------------------------------------------------
-r10600 | jm | 2004-05-12 07:16:59 +0000 (Wed, 12 May 2004) | 1 line
-
-bug 3039: added log-to-stderr support for spamc, -l switch
-------------------------------------------------------------------------
-r10599 | jm | 2004-05-12 06:38:54 +0000 (Wed, 12 May 2004) | 1 line
-
-bug in Received; double-unpacking of IP addrs
-------------------------------------------------------------------------
-r10598 | yackley | 2004-05-12 04:17:00 +0000 (Wed, 12 May 2004) | 1 line
-
-Fixed slight typo in T_MANY_MX_4.
-------------------------------------------------------------------------
-r10597 | yackley | 2004-05-12 03:10:26 +0000 (Wed, 12 May 2004) | 1 line
-
-Added rules to check From addresses for high numbered MX hosts.
-------------------------------------------------------------------------
-r10592 | quinlan | 2004-05-11 10:02:07 +0000 (Tue, 11 May 2004) | 2 lines
-
-fix annoying warning
-
-------------------------------------------------------------------------
-r10591 | jm | 2004-05-11 07:19:44 +0000 (Tue, 11 May 2004) | 1 line
-
-added a diagnostic method to --lint, which lists the versions of various installed modules for debugging
-------------------------------------------------------------------------
-r10589 | felicity | 2004-05-11 04:46:05 +0000 (Tue, 11 May 2004) | 1 line
-
-specify which version of the Storable module is found
-------------------------------------------------------------------------
-r10583 | jm | 2004-05-10 17:54:29 +0000 (Mon, 10 May 2004) | 1 line
-
-need DB_File for this test
-------------------------------------------------------------------------
-r10577 | quinlan | 2004-05-10 08:56:14 +0000 (Mon, 10 May 2004) | 2 lines
-
-some test rules resurrected from the past
-
-------------------------------------------------------------------------
-r10574 | felicity | 2004-05-10 05:10:10 +0000 (Mon, 10 May 2004) | 1 line
-
-bug 3366: a from address of 'foo@bar...' was causing issues with Net::DNS.  1) don't bother doing an A or MX lookup on 'bar...' -- trim it to 'bar.', then notice that it's not at made up of at least 2 parts and skip.  2) in all_from_addrs, unique the list of addresses, and also deal with the 'bar...' names -- squish to 'bar.'.
-------------------------------------------------------------------------
-r10572 | quinlan | 2004-05-10 00:54:06 +0000 (Mon, 10 May 2004) | 2 lines
-
-update of SenderBase rules
-
-------------------------------------------------------------------------
-r10571 | jm | 2004-05-09 22:46:56 +0000 (Sun, 09 May 2004) | 1 line
-
-bug 3327: fix 'undefined' warning in spamd_utf8.t
-------------------------------------------------------------------------
-r10570 | jm | 2004-05-09 22:45:16 +0000 (Sun, 09 May 2004) | 1 line
-
-a couple of things that people say should never be in legit mail
-------------------------------------------------------------------------
-r10569 | quinlan | 2004-05-09 20:17:04 +0000 (Sun, 09 May 2004) | 5 lines
-
-update of corpus tools
-- more retries and reliability stuff for corpus-nightly
-- more complete crontab
-- updates to summary script
-
-------------------------------------------------------------------------
-r10565 | quinlan | 2004-05-08 08:41:24 +0000 (Sat, 08 May 2004) | 2 lines
-
-add SenderBase tests
-
-------------------------------------------------------------------------
-r10564 | jm | 2004-05-08 00:51:32 +0000 (Sat, 08 May 2004) | 1 line
-
-bug 3327: spamd_utf8.t test fails if the locale is not installed
-------------------------------------------------------------------------
-r10563 | felicity | 2004-05-07 19:43:30 +0000 (Fri, 07 May 2004) | 4 lines
-
-replace code for decode_ulong_to_ip.  in a test, 100_000 iterations
-took 0.81 seconds, whereas the new version, same 100_000 iterations took
-0.55 seconds.
-
-------------------------------------------------------------------------
-r10553 | jm | 2004-05-07 05:16:17 +0000 (Fri, 07 May 2004) | 1 line
-
-bug 3009: Matt Kettler's antidrug.cf ruleset taken out of testing and added to core ruleset
-------------------------------------------------------------------------
-r10552 | jm | 2004-05-07 04:36:42 +0000 (Fri, 07 May 2004) | 1 line
-
-spam spotted in wild evading URIBL, so deal with several URI obfuscations: http://0x425c45de/, http://66.92.0x45.221/, http://1113343455/, http://slashdot.org@1113343456/ in get_uri_list
-------------------------------------------------------------------------
-r10551 | quinlan | 2004-05-07 02:20:36 +0000 (Fri, 07 May 2004) | 2 lines
-
-SA doesn't "block", so say "label" instead
-
-------------------------------------------------------------------------
-r10550 | quinlan | 2004-05-07 01:32:46 +0000 (Fri, 07 May 2004) | 3 lines
-
-replace FROM_NO_LOWER with T_FROM_NO_LOWER_3
-promote T_ADVERT_CODE to ENGLISH_UCE_SUBJECT
-
-------------------------------------------------------------------------
-r10543 | quinlan | 2004-05-06 08:56:48 +0000 (Thu, 06 May 2004) | 2 lines
-
-translations
-
-------------------------------------------------------------------------
-r10542 | quinlan | 2004-05-06 08:34:27 +0000 (Thu, 06 May 2004) | 2 lines
-
-bug 2419: merging a bunch of Bayes ranges
-
-------------------------------------------------------------------------
-r10541 | jm | 2004-05-06 05:47:53 +0000 (Thu, 06 May 2004) | 1 line
-
-bug 3241: added an implementation of an NFS-safe unlocker.  Thanks to Alexis Rosen for reminding me on this.  also tweaked the test scripts to avoid frequent test failures I'm getting on linux 2.6.x kernels due to un-shut-down spamd
-------------------------------------------------------------------------
-r10540 | quinlan | 2004-05-06 05:40:46 +0000 (Thu, 06 May 2004) | 2 lines
-
-so long, goodbye
-
-------------------------------------------------------------------------
-r10538 | jm | 2004-05-06 05:00:30 +0000 (Thu, 06 May 2004) | 1 line
-
-bug 3046: added --socketowner, --socketgroup, --socketmode parameters to spamd
-------------------------------------------------------------------------
-r10537 | jm | 2004-05-06 04:11:20 +0000 (Thu, 06 May 2004) | 1 line
-
-merged in newer version of antidrug.cf: v0.65
-------------------------------------------------------------------------
-r10536 | quinlan | 2004-05-06 02:36:40 +0000 (Thu, 06 May 2004) | 3 lines
-
-remove T_FROM_DELPHI
-add T_FROM_NO_LOWER_4 variant
-
-------------------------------------------------------------------------
-r10535 | quinlan | 2004-05-05 22:20:28 +0000 (Wed, 05 May 2004) | 2 lines
-
-minor typo (no effect)
-
-------------------------------------------------------------------------
-r10534 | quinlan | 2004-05-05 22:09:54 +0000 (Wed, 05 May 2004) | 3 lines
-
-need a normalization factor since number of ranks will differ between
-wanted and unwanted
-
-------------------------------------------------------------------------
-r10533 | quinlan | 2004-05-05 21:34:19 +0000 (Wed, 05 May 2004) | 3 lines
-
-new wanted/unwanted ranking system
-add -i option for IG ranking system
-
-------------------------------------------------------------------------
-r10532 | quinlan | 2004-05-05 08:59:13 +0000 (Wed, 05 May 2004) | 2 lines
-
-promote HTML size tests
-
-------------------------------------------------------------------------
-r10529 | quinlan | 2004-05-05 06:19:45 +0000 (Wed, 05 May 2004) | 2 lines
-
-bunch of rule stuff
-
-------------------------------------------------------------------------
-r10528 | quinlan | 2004-05-05 05:46:36 +0000 (Wed, 05 May 2004) | 2 lines
-
-fix SPF bug where one-word HELO hostnames were being checked
-
-------------------------------------------------------------------------
-r10527 | jm | 2004-05-05 04:53:07 +0000 (Wed, 05 May 2004) | 1 line
-
-attempt to placate Dan
-------------------------------------------------------------------------
-r10526 | quinlan | 2004-05-05 04:34:17 +0000 (Wed, 05 May 2004) | 5 lines
-
-as predicted, spammers are already using SPF in good numbers
-last week of email:
-  5.063   2.1322   6.6538    0.243   1.00   -0.00  SPF_HELO_PASS
-  0.625   0.5330   0.6750    0.441   0.01   -0.00  SPF_PASS
-
-------------------------------------------------------------------------
-r10521 | quinlan | 2004-05-04 23:13:40 +0000 (Tue, 04 May 2004) | 2 lines
-
-bug 3351: possible FROM_NO_LOWER replacements
-
-------------------------------------------------------------------------
-r10518 | quinlan | 2004-05-04 13:53:48 +0000 (Tue, 04 May 2004) | 2 lines
-
-typo
-
-------------------------------------------------------------------------
-r10517 | jm | 2004-05-04 02:52:52 +0000 (Tue, 04 May 2004) | 1 line
-
-flock() Locker code was using a non-blocking method where it should have been using blocking
-------------------------------------------------------------------------
-r10516 | felicity | 2004-05-03 22:55:54 +0000 (Mon, 03 May 2004) | 1 line
-
-do more error checking during header parsing.  don't allow undef header values, etc.  also, get_header() wasn't checking for an undef return value from header() or raw_header(), which happens if a query is made for a non-existant header.
-------------------------------------------------------------------------
-r10504 | quinlan | 2004-05-03 04:31:19 +0000 (Mon, 03 May 2004) | 2 lines
-
-more possible Senderbase rules
-
-------------------------------------------------------------------------
-r10502 | parker | 2004-05-03 02:05:12 +0000 (Mon, 03 May 2004) | 1 line
-
-Implement tok_touch_all to update useful tokens in one call
-------------------------------------------------------------------------
-r10501 | quinlan | 2004-05-03 00:18:27 +0000 (Mon, 03 May 2004) | 3 lines
-
-some rule promotions
-remove some SenderBase rules
-
-------------------------------------------------------------------------
-r10500 | quinlan | 2004-05-03 00:15:12 +0000 (Mon, 03 May 2004) | 2 lines
-
-replace X_MESSAGE_INFO with less-narrow version
-
-------------------------------------------------------------------------
-r10499 | quinlan | 2004-05-03 00:14:10 +0000 (Mon, 03 May 2004) | 2 lines
-
-replace RCVD_NUMERIC_HELO with better eval
-
-------------------------------------------------------------------------
-r10498 | quinlan | 2004-05-03 00:13:47 +0000 (Mon, 03 May 2004) | 3 lines
-
-promote HTML_TEXT_AFTER_BODY
-promote HTML_TEXT_AFTER_HTML
-
-------------------------------------------------------------------------
-r10497 | quinlan | 2004-05-02 21:51:16 +0000 (Sun, 02 May 2004) | 2 lines
-
-always start with a reasonable default configuration
-
-------------------------------------------------------------------------
-r10496 | felicity | 2004-05-02 21:34:43 +0000 (Sun, 02 May 2004) | 1 line
-
-M::SA::Received is really part of Metadata, so move it to the appropriate area.  undo some metadata reference kluges.  be more complete in finish() calls -- instead of just deleting certain keys, go ahead and delete them all.  also get rid of the useless "$self={}" statements ("%{$self} = ()" is what was meant...)
-------------------------------------------------------------------------
-r10495 | parker | 2004-05-02 20:40:49 +0000 (Sun, 02 May 2004) | 1 line
-
-Bug 3344: added a comment
-------------------------------------------------------------------------
-r10494 | parker | 2004-05-02 20:27:44 +0000 (Sun, 02 May 2004) | 1 line
-
-Bug 3344: Avoid calling sqrt on negative number
-------------------------------------------------------------------------
-r10493 | quinlan | 2004-05-02 19:32:11 +0000 (Sun, 02 May 2004) | 2 lines
-
-T_PERCENT_RANDOM*
-
-------------------------------------------------------------------------
-r10488 | felicity | 2004-05-02 17:30:37 +0000 (Sun, 02 May 2004) | 1 line
-
-two things: move receive_date from Bayes and ArchiveIterator and put it in Util instead -- two copies of the same logic code makes no sense.  add a --before option to mass-check, works in the same was as --after.
-------------------------------------------------------------------------
-r10486 | felicity | 2004-05-02 16:01:35 +0000 (Sun, 02 May 2004) | 1 line
-
-bug 3343: rewrote most of split_domain() to be more efficient and do better handling of exception cases
-------------------------------------------------------------------------
-r10485 | felicity | 2004-05-01 22:19:32 +0000 (Sat, 01 May 2004) | 1 line
-
-bug 3341: added documentation that IP::Country::Fast is required if using the optional pluging RelayCountry.
-------------------------------------------------------------------------
-r10479 | quinlan | 2004-05-01 08:42:07 +0000 (Sat, 01 May 2004) | 2 lines
-
-separate out prefix characters
-
-------------------------------------------------------------------------
-r10478 | quinlan | 2004-05-01 07:25:01 +0000 (Sat, 01 May 2004) | 2 lines
-
-add perl version and archname
-
-------------------------------------------------------------------------
-r10475 | quinlan | 2004-05-01 06:32:13 +0000 (Sat, 01 May 2004) | 2 lines
-
-just wait for the results :-)
-
-------------------------------------------------------------------------
-r10474 | felicity | 2004-05-01 06:01:35 +0000 (Sat, 01 May 2004) | 1 line
-
-found that get_uri_list() can get called before check() which is what sets PerMsgStatus->{html}, which get_uri_list() was using to get the HTML parsed uris.  modified get_uri_list() to use the metadata directly, which is set.  also added a test to look for this type of thing.  also moved the scope of a variable in html_uri to where it was used, not the whole function.
-------------------------------------------------------------------------
-r10473 | quinlan | 2004-05-01 05:27:21 +0000 (Sat, 01 May 2004) | 2 lines
-
-add parsing for a HTTP format
-
-------------------------------------------------------------------------
-r10472 | felicity | 2004-05-01 03:49:28 +0000 (Sat, 01 May 2004) | 1 line
-
-urls don't have leading/trailing whitespace
-------------------------------------------------------------------------
-r10471 | felicity | 2004-05-01 03:41:01 +0000 (Sat, 01 May 2004) | 1 line
-
-uri_to_domain was letting a bunch of stuff through that it really shouldn't -- terms with whitespace, single 'word' domains (www), etc.
-------------------------------------------------------------------------
-r10468 | jm | 2004-05-01 02:11:41 +0000 (Sat, 01 May 2004) | 1 line
-
-more comprehensive handling of the (sick, sick, sick) rules for TLD delegation -- now deals with 3 and 4 level TLDs correctly
-------------------------------------------------------------------------
-r10462 | quinlan | 2004-05-01 00:41:01 +0000 (Sat, 01 May 2004) | 2 lines
-
-add T_X_MESSAGE_INFO just in case a + is not always there
-
-------------------------------------------------------------------------
-r10456 | quinlan | 2004-04-30 21:59:07 +0000 (Fri, 30 Apr 2004) | 3 lines
-
-T_HTML_TEXT_AFTER_HTML and T_HTML_TEXT_AFTER_HTML test rules, remove
-code and rules later if it doesn't hit enough spam to matter
-
-------------------------------------------------------------------------
-r10453 | quinlan | 2004-04-30 19:27:59 +0000 (Fri, 30 Apr 2004) | 2 lines
-
-add version requirement -- doesn't seem to trigger with t/spf.t though
-
-------------------------------------------------------------------------
-r10449 | quinlan | 2004-04-30 08:46:16 +0000 (Fri, 30 Apr 2004) | 2 lines
-
-this hurts so bad
-
-------------------------------------------------------------------------
-r10448 | quinlan | 2004-04-30 08:45:01 +0000 (Fri, 30 Apr 2004) | 2 lines
-
-removing RCVD_IN_AHBL_*
-
-------------------------------------------------------------------------
-r10447 | quinlan | 2004-04-30 07:28:52 +0000 (Fri, 30 Apr 2004) | 3 lines
-
-promote T_X_MESSAGE_INFO to X_MESSAGE_INFO
-promote T_REDIRECTOR to URI_REDIRECTOR
-
-------------------------------------------------------------------------
-r10446 | quinlan | 2004-04-30 07:22:23 +0000 (Fri, 30 Apr 2004) | 2 lines
-
-just say no
-
-------------------------------------------------------------------------
-r10439 | quinlan | 2004-04-30 03:59:37 +0000 (Fri, 30 Apr 2004) | 2 lines
-
-might as well do rawbody too
-
-------------------------------------------------------------------------
-r10438 | quinlan | 2004-04-30 02:28:40 +0000 (Fri, 30 Apr 2004) | 2 lines
-
-revise RND rules
-
-------------------------------------------------------------------------
-r10434 | felicity | 2004-04-29 21:36:51 +0000 (Thu, 29 Apr 2004) | 1 line
-
-backup more per-user state when running spamd w/ setuid.  also, set setuid_to_user more appropriately for what the code actually does.
-------------------------------------------------------------------------
-r10425 | felicity | 2004-04-29 16:25:06 +0000 (Thu, 29 Apr 2004) | 1 line
-
-bug 3329: modify debug output to be clearer that there are multiple queries per domain -- we're not querying the same thing multiple times
-------------------------------------------------------------------------
-r10423 | felicity | 2004-04-29 07:19:10 +0000 (Thu, 29 Apr 2004) | 1 line
-
-for some extra debugging information, let us know what version of Net::DNS is installed if we find it installed. :)
-------------------------------------------------------------------------
-r10422 | felicity | 2004-04-29 07:12:25 +0000 (Thu, 29 Apr 2004) | 1 line
-
-some conf variables can be undef, so don't try to back those up when doing compile_now() stuff...
-------------------------------------------------------------------------
-r10420 | jm | 2004-04-29 06:57:50 +0000 (Thu, 29 Apr 2004) | 1 line
-
-some leftovers of dev code
-------------------------------------------------------------------------
-r10417 | felicity | 2004-04-29 06:33:13 +0000 (Thu, 29 Apr 2004) | 1 line
-
-when doing DB upgrades, we need to make sure the lock doesn't go stale, so periodically (once every 1000 tokens), update the lock.
-------------------------------------------------------------------------
-r10413 | felicity | 2004-04-29 05:55:15 +0000 (Thu, 29 Apr 2004) | 1 line
-
-bug 3064: added 'use_bayes_rules' config option to disable the bayes rules in an easy-to-use option.  lets people disable checking while still allowing learning/db repair tools/etc.
-------------------------------------------------------------------------
-r10412 | felicity | 2004-04-29 05:29:15 +0000 (Thu, 29 Apr 2004) | 1 line
-
-bug 3296: lower the default number of connections per child to 200
-------------------------------------------------------------------------
-r10410 | quinlan | 2004-04-29 05:18:21 +0000 (Thu, 29 Apr 2004) | 2 lines
-
-use standard naming
-
-------------------------------------------------------------------------
-r10409 | quinlan | 2004-04-29 05:17:16 +0000 (Thu, 29 Apr 2004) | 3 lines
-
-promote RCVD_IN_AHBL_RHSBL
-change __RCVD_NUMERIC_HELO to use an eval ignoring private address spaces
-
-------------------------------------------------------------------------
-r10408 | felicity | 2004-04-29 05:06:14 +0000 (Thu, 29 Apr 2004) | 1 line
-
-fix spamc_E test -- spamd-related tests should only stop spamd once, and spamd will get stopped if spamc returns an error, so put the failure one at the end.
-------------------------------------------------------------------------
-r10407 | felicity | 2004-04-29 04:59:04 +0000 (Thu, 29 Apr 2004) | 1 line
-
-bug 2762: if spamd is restarted, and a file needs to get written (AWL or Bayes for instance) which is configured to be outside the default area (ie: awl_path /var/foo/bar/blah), the file will be created by the user launching spamd (root in most cases) which could end up being unaccessible by children processes.   in compile_now(), we backup the default configuration values which include __userstate__, reset the defaults after init(), then after the whole check() completes, reset to the init() values.  this lets spamd (and any other caller, optionally,) put all the startup files in a temp area.
-------------------------------------------------------------------------
-r10405 | jm | 2004-04-29 04:40:47 +0000 (Thu, 29 Apr 2004) | 1 line
-
-Rank replaced by information gain, defined as 'the average reduction in the entropy of C (classification) given the value of X (the rule)'.
-------------------------------------------------------------------------
-r10404 | quinlan | 2004-04-29 04:39:45 +0000 (Thu, 29 Apr 2004) | 2 lines
-
-some HTML rules
-
-------------------------------------------------------------------------
-r10401 | felicity | 2004-04-29 03:43:44 +0000 (Thu, 29 Apr 2004) | 1 line
-
-update comment
-------------------------------------------------------------------------
-r10400 | jm | 2004-04-29 03:15:28 +0000 (Thu, 29 Apr 2004) | 1 line
-
-calling unlock multiple times is OK, allow that without a warning
-------------------------------------------------------------------------
-r10399 | jm | 2004-04-29 02:56:01 +0000 (Thu, 29 Apr 2004) | 1 line
-
---deencap didn't deal with the case where a local scanner overwrote the remote scanner's X-Spam-Checker-Version header.  fix by grovelling through the body parts :(
-------------------------------------------------------------------------
-r10398 | quinlan | 2004-04-29 01:54:46 +0000 (Thu, 29 Apr 2004) | 2 lines
-
-keyword space, function no space
-
-------------------------------------------------------------------------
-r10397 | felicity | 2004-04-29 01:40:07 +0000 (Thu, 29 Apr 2004) | 1 line
-
-untie the DBs after we preload everything, prespawn...
-------------------------------------------------------------------------
-r10396 | quinlan | 2004-04-29 01:28:51 +0000 (Thu, 29 Apr 2004) | 4 lines
-
-bug 3291: update references to activating auto-whitelist with -a in the docs
-also move some upgrade notes from README to INSTALL (needs more work and
-cleaning)
-
-------------------------------------------------------------------------
-r10395 | jm | 2004-04-29 01:18:32 +0000 (Thu, 29 Apr 2004) | 1 line
-
-test for spamc -E
-------------------------------------------------------------------------
-r10394 | parker | 2004-04-29 01:02:59 +0000 (Thu, 29 Apr 2004) | 26 lines
-
-Bug 3225: Bayes Optimization
-
-Many optimizations for bayes storage.
-
-1) Implement a tok_get_all that fetches multiple tokens at one time, instead of one at a time.
-
-2) Modify SQL storage so that it keeps a running tally for total
-tokens, oldest/newest token age instead using expensive select
-count(*)/min(atime)/max(atime) calls.
-
-3) In SQL, clean up tokens whose spam_count and ham_count both equal
-0.
-
-4) Added some basic caching in SQL code to avoid doing some SQL
-operations.
-
-5) Switched SQL backend to use userids instead of username for keys in
-all of it's tables.
-
-6) Removed some dead code.
-
-7) We now store tokens as the lower 40 bits of a SHA1 hash.
-
-8) Updated to backup/restore code to support the new database format.
-
-
-------------------------------------------------------------------------
-r10393 | jm | 2004-04-29 00:51:55 +0000 (Thu, 29 Apr 2004) | 1 line
-
-bug 2855: added spamc -E switch, to return exit code based on spam/nonspam status in normal use
-------------------------------------------------------------------------
-r10392 | jm | 2004-04-29 00:39:48 +0000 (Thu, 29 Apr 2004) | 1 line
-
-bug 2641 'fix' reverted: I was wrong, virtual-config-dir was doing exactly what it's supposed to do.
-------------------------------------------------------------------------
-r10391 | jm | 2004-04-29 00:26:41 +0000 (Thu, 29 Apr 2004) | 1 line
-
-bug 2776: make test fails in de_DE locale
-------------------------------------------------------------------------
-r10390 | jm | 2004-04-29 00:11:22 +0000 (Thu, 29 Apr 2004) | 1 line
-
-bug 3017: fix dccifd bug when message is empty
-------------------------------------------------------------------------
-r10389 | jm | 2004-04-28 23:51:45 +0000 (Wed, 28 Apr 2004) | 1 line
-
-removed terse-report from all intl files; added a lock_method line to demo local.cf file
-------------------------------------------------------------------------
-r10388 | jm | 2004-04-28 23:40:25 +0000 (Wed, 28 Apr 2004) | 1 line
-
-tiny tweak
-------------------------------------------------------------------------
-r10387 | felicity | 2004-04-28 23:35:55 +0000 (Wed, 28 Apr 2004) | 1 line
-
-if the first bayes tie succeeds, but the second fails, we don't untie the first.  also, extra cleanup in permsglearner...
-------------------------------------------------------------------------
-r10386 | jm | 2004-04-28 23:34:07 +0000 (Wed, 28 Apr 2004) | 1 line
-
-bug 2641: spamd was using wrong path for virtual-config-dir user_prefs file
-------------------------------------------------------------------------
-r10385 | jm | 2004-04-28 23:17:25 +0000 (Wed, 28 Apr 2004) | 1 line
-
-refactored and fixed spamd syslog code.  the flag 'ndelay' is now used, which should speed us up some; redundant calls to openlog() removed for efficiency; the 'try with a different switch' message is now only output once.
-------------------------------------------------------------------------
-r10384 | jm | 2004-04-28 23:00:55 +0000 (Wed, 28 Apr 2004) | 1 line
-
-avoid cases where msgid could contain ','
-------------------------------------------------------------------------
-r10383 | jm | 2004-04-28 22:49:17 +0000 (Wed, 28 Apr 2004) | 1 line
-
-rewrote flock() sleep code to use a single SIGALRM-based timeout
-------------------------------------------------------------------------
-r10382 | jm | 2004-04-28 22:34:31 +0000 (Wed, 28 Apr 2004) | 1 line
-
-updated comments
-------------------------------------------------------------------------
-r10381 | jm | 2004-04-28 22:32:17 +0000 (Wed, 28 Apr 2004) | 1 line
-
-bug 3242: NFS-unsafe locker added, using flock().  currently it's polling (attempt lock,sleep,attempt lock,sleep).  controlled using the 'lock_method' config parameter.
-------------------------------------------------------------------------
-r10380 | felicity | 2004-04-28 22:28:35 +0000 (Wed, 28 Apr 2004) | 1 line
-
-sa-learn wasn't cleaning up the parsed message after it was finished...
-------------------------------------------------------------------------
-r10377 | felicity | 2004-04-28 21:35:08 +0000 (Wed, 28 Apr 2004) | 1 line
-
-added log msg when spamd spawns
-------------------------------------------------------------------------
-r10370 | jm | 2004-04-28 19:12:32 +0000 (Wed, 28 Apr 2004) | 1 line
-
-I've been getting a number of FPs on FORGED_DEF_WHITELIST, due to older mailing list software.  Given this, lowering score to avoid FPs
-------------------------------------------------------------------------
-r10367 | quinlan | 2004-04-28 18:10:12 +0000 (Wed, 28 Apr 2004) | 2 lines
-
-add tflags net
-
-------------------------------------------------------------------------
-r10366 | quinlan | 2004-04-28 18:08:54 +0000 (Wed, 28 Apr 2004) | 3 lines
-
-new SenderBase rules
-promote new timezone rules
-
-------------------------------------------------------------------------
-r10351 | quinlan | 2004-04-28 06:02:43 +0000 (Wed, 28 Apr 2004) | 2 lines
-
-use a bit more complicated message
-
-------------------------------------------------------------------------
-r10348 | felicity | 2004-04-28 05:00:32 +0000 (Wed, 28 Apr 2004) | 1 line
-
-streamline the body modification test: just pass the file glob, don't bother pre-reading the message into memory.
-------------------------------------------------------------------------
-r10346 | jm | 2004-04-28 04:28:30 +0000 (Wed, 28 Apr 2004) | 1 line
-
-bug 3057: added Return-path compression for exim
-------------------------------------------------------------------------
-r10345 | jm | 2004-04-28 04:27:06 +0000 (Wed, 28 Apr 2004) | 1 line
-
-bug 3126: added test to ensure that body text is not modified during scanning
-------------------------------------------------------------------------
-r10344 | jm | 2004-04-28 04:04:05 +0000 (Wed, 28 Apr 2004) | 1 line
-
-bug 2798: added code to log message-id, resent-message-id, the tests hit, autolearn status, and several other things in a mass-check compatible format to syslog.  Would appreciate comments / additions...
-------------------------------------------------------------------------
-r10340 | jm | 2004-04-28 03:28:14 +0000 (Wed, 28 Apr 2004) | 1 line
-
-refactored spamd eval { } block into its own method, for clarity
-------------------------------------------------------------------------
-r10339 | jm | 2004-04-28 03:19:48 +0000 (Wed, 28 Apr 2004) | 1 line
-
-ensure $client gets closed
-------------------------------------------------------------------------
-r10338 | jm | 2004-04-28 02:28:25 +0000 (Wed, 28 Apr 2004) | 1 line
-
-avoid extra tok_get() call
-------------------------------------------------------------------------
-r10337 | jm | 2004-04-28 02:11:46 +0000 (Wed, 28 Apr 2004) | 1 line
-
-bug 2769: message_filter() reportedly returned the wrong error codes
-------------------------------------------------------------------------
-r10336 | jm | 2004-04-28 02:06:23 +0000 (Wed, 28 Apr 2004) | 1 line
-
-bug 2266: add 'add_header' tags to display information about the message's Bayesian classification and the tokens used; patch contributed by David Koppelman
-------------------------------------------------------------------------
-r10335 | felicity | 2004-04-28 01:55:36 +0000 (Wed, 28 Apr 2004) | 1 line
-
-bug 3318: added a test for encoded redirects
-------------------------------------------------------------------------
-r10334 | felicity | 2004-04-28 01:46:38 +0000 (Wed, 28 Apr 2004) | 1 line
-
-bug 3318: fully unencode URIs that are found.
-------------------------------------------------------------------------
-r10333 | jm | 2004-04-28 01:22:34 +0000 (Wed, 28 Apr 2004) | 1 line
-
-test for include
-------------------------------------------------------------------------
-r10332 | jm | 2004-04-28 01:12:19 +0000 (Wed, 28 Apr 2004) | 1 line
-
-bug 1244: 'include' facility added to user_prefs.  also fixed a bug where 'loadplugin' with a relative path was broken
-------------------------------------------------------------------------
-r10326 | felicity | 2004-04-27 21:01:17 +0000 (Tue, 27 Apr 2004) | 1 line
-
-bug 3308: more work on get_uri_list ...
-------------------------------------------------------------------------
-r10324 | felicity | 2004-04-27 20:28:45 +0000 (Tue, 27 Apr 2004) | 1 line
-
-updated comment info
-------------------------------------------------------------------------
-r10323 | felicity | 2004-04-27 20:25:18 +0000 (Tue, 27 Apr 2004) | 1 line
-
-bug 3317: copy_config() needs to deal with the one-off object copying (in this case the trusted networks object array) _before_ dealing with standard reference copying.
-------------------------------------------------------------------------
-r10321 | felicity | 2004-04-27 19:33:57 +0000 (Tue, 27 Apr 2004) | 1 line
-
-bug 3308: turns out that a lot of browsers (IE, Mozilla, Thunderbird, Opera, etc) will allow non-valid URLs such as 'http:www', and 'http:/www', in addition to 'http://www'.  I modified the appropriate parts of the code to handle those.  Moved a section of get_uri_list into its own Util function, and added tests to make sure we can canonify uris properly.
-------------------------------------------------------------------------
-r10320 | parker | 2004-04-27 19:09:02 +0000 (Tue, 27 Apr 2004) | 1 line
-
-Minor tweaks to bayes restore
-------------------------------------------------------------------------
-r10312 | parker | 2004-04-27 14:29:07 +0000 (Tue, 27 Apr 2004) | 1 line
-
-Bug 3049: Bayes database backup/restore
-------------------------------------------------------------------------
-r10311 | parker | 2004-04-27 14:27:56 +0000 (Tue, 27 Apr 2004) | 1 line
-
-Bug 3049: Bayes database backup/restore
-------------------------------------------------------------------------
-r10305 | jm | 2004-04-27 07:10:18 +0000 (Tue, 27 Apr 2004) | 1 line
-
-revise to handle a legit die() case
-------------------------------------------------------------------------
-r10304 | jm | 2004-04-27 07:05:05 +0000 (Tue, 27 Apr 2004) | 1 line
-
-bug 1832: avoid nmap crashing spamd by trapping die()s from all socket operations
-------------------------------------------------------------------------
-r10302 | quinlan | 2004-04-27 03:51:06 +0000 (Tue, 27 Apr 2004) | 2 lines
-
-add net flag
-
-------------------------------------------------------------------------
-r10300 | jm | 2004-04-27 02:03:13 +0000 (Tue, 27 Apr 2004) | 1 line
-
-bug 3122: USER_IN_BLACKLIST penalty should not be added to AWL, as this makes it harder to de-blacklist
-------------------------------------------------------------------------
-r10299 | jm | 2004-04-27 01:47:24 +0000 (Tue, 27 Apr 2004) | 1 line
-
-bug 2198: spamd tests now do not log to syslog at all, except for one new one -- spamd_syslog.t
-------------------------------------------------------------------------
-r10298 | jm | 2004-04-27 01:36:47 +0000 (Tue, 27 Apr 2004) | 1 line
-
-bug 2419: expand Bayes score breakdown near the extremes
-------------------------------------------------------------------------
-r10297 | felicity | 2004-04-27 00:32:37 +0000 (Tue, 27 Apr 2004) | 1 line
-
-digging around, SIGCHLD=IGNORE doesn't have guaranteed behavior on most platforms.  so change the restart and kill handlers appropriately -- kill sets to default then dies, restart sends kills and does a wait for each process.
-------------------------------------------------------------------------
-r10296 | felicity | 2004-04-27 00:28:54 +0000 (Tue, 27 Apr 2004) | 1 line
-
-bug 3312: world-writable path taint check was invalid.  the mode&2 == 2 not 1.  gah!
-------------------------------------------------------------------------
-r10294 | felicity | 2004-04-26 22:49:44 +0000 (Mon, 26 Apr 2004) | 1 line
-
-add a test for bug 2292, parsing from addresses out of the comment section of the From header...
-------------------------------------------------------------------------
-r10293 | felicity | 2004-04-26 22:39:36 +0000 (Mon, 26 Apr 2004) | 1 line
-
-bug 2292: whitelist_from would have issues when the From header had a comment with an email address in it which was whitelisted.  changed to using the get('...:addr') code instead which knows how to ignore comments and the like.
-------------------------------------------------------------------------
-r10292 | felicity | 2004-04-26 21:02:29 +0000 (Mon, 26 Apr 2004) | 1 line
-
-bug 3304: turns out that if you set a constant to qr/.../, you need to do =~CONSTANT, not =~/CONSTANT/ ...
-------------------------------------------------------------------------
-r10291 | felicity | 2004-04-26 20:38:01 +0000 (Mon, 26 Apr 2004) | 1 line
-
-bug 3290: whitelist_addrs.t was failing because we ignore squirrelmail headers in 3.0.  changed the IP in the received header prior to the squirrelmail header to match the t/data/nice/002 mail so the test succeeds.  the other tests didn't break when doing this, so ... :)
-------------------------------------------------------------------------
-r10290 | quinlan | 2004-04-26 20:22:32 +0000 (Mon, 26 Apr 2004) | 2 lines
-
-BondedSender data in SenderBase appears to be stale or incomplete
-
-------------------------------------------------------------------------
-r10289 | quinlan | 2004-04-26 19:05:00 +0000 (Mon, 26 Apr 2004) | 3 lines
-
-revise T_BAD_TIMEZONE*
-add T_RCVD_IN_BSP_* to see if SenderBase BSP is working now
-
-------------------------------------------------------------------------
-r10288 | felicity | 2004-04-26 18:57:25 +0000 (Mon, 26 Apr 2004) | 1 line
-
-update spamd pod/usage...
-------------------------------------------------------------------------
-r10286 | felicity | 2004-04-26 18:41:54 +0000 (Mon, 26 Apr 2004) | 1 line
-
-bug 3308: redirector handling didn't deal with 'http:/www ...', while things like the yahoo redirector does.  so handle that, also fix uris that come through with only one forward-slash.  also, add debugging output for list of URIs found.
-------------------------------------------------------------------------
-r10276 | quinlan | 2004-04-26 06:47:54 +0000 (Mon, 26 Apr 2004) | 2 lines
-
-Cuba
-
-------------------------------------------------------------------------
-r10275 | quinlan | 2004-04-26 06:40:50 +0000 (Mon, 26 Apr 2004) | 2 lines
-
-lint
-
-------------------------------------------------------------------------
-r10274 | quinlan | 2004-04-26 05:31:53 +0000 (Mon, 26 Apr 2004) | 3 lines
-
-remove T_HTML_FONT_SIZE_BIG
-remove HTML_FONT_FACE_ODD
-
-------------------------------------------------------------------------
-r10273 | quinlan | 2004-04-26 03:39:42 +0000 (Mon, 26 Apr 2004) | 4 lines
-
-remove some test rules
-replace LOTS_OF_STUFF with T_LOTS_OF_STUFF_13
-add T_ENTITY_HEX_ANY
-
-------------------------------------------------------------------------
-r10268 | quinlan | 2004-04-26 00:39:29 +0000 (Mon, 26 Apr 2004) | 3 lines
-
-revise T_ENTITY*
-tweak T_INVALID_RCVD_TZ_ABSURD_A
-
-------------------------------------------------------------------------
-r10267 | quinlan | 2004-04-25 22:51:54 +0000 (Sun, 25 Apr 2004) | 2 lines
-
-some test rules
-
-------------------------------------------------------------------------
-r10266 | felicity | 2004-04-25 22:46:45 +0000 (Sun, 25 Apr 2004) | 1 line
-
-fix debug output issue in bayes expiry
-------------------------------------------------------------------------
-r10265 | felicity | 2004-04-25 22:38:14 +0000 (Sun, 25 Apr 2004) | 1 line
-
-make expiry percent, period, and max exponent config variables instead of strictly hardcoded values
-------------------------------------------------------------------------
-r10264 | quinlan | 2004-04-25 22:05:12 +0000 (Sun, 25 Apr 2004) | 2 lines
-
-some time zone rules
-
-------------------------------------------------------------------------
-r10263 | quinlan | 2004-04-25 21:48:33 +0000 (Sun, 25 Apr 2004) | 2 lines
-
-tweak T_BAD_TIMEZONE_CST*
-
-------------------------------------------------------------------------
-r10262 | felicity | 2004-04-25 20:58:40 +0000 (Sun, 25 Apr 2004) | 1 line
-
-move the euid and config change-back to after the client connection is closed in the child...
-------------------------------------------------------------------------
-r10256 | quinlan | 2004-04-25 10:22:12 +0000 (Sun, 25 Apr 2004) | 2 lines
-
-remove now unnecessary backhair code
-
-------------------------------------------------------------------------
-r10255 | quinlan | 2004-04-25 10:21:43 +0000 (Sun, 25 Apr 2004) | 6 lines
-
-promote T_URIBL_WS_SURBL to URIBL_WS_SURBL
-promote T_URIBL_BE_SURBL to URIBL_BE_SURBL
-promote SENDERBASE_NEW_BULK (hits about 8% of spam real-time)
-promote HTML_BACKHAIR*
-settle on a single T_BAD_TIMEZONE* version
-
-------------------------------------------------------------------------
-r10246 | parker | 2004-04-25 06:44:07 +0000 (Sun, 25 Apr 2004) | 1 line
-
-remove warning
-------------------------------------------------------------------------
-r10219 | quinlan | 2004-04-24 07:53:53 +0000 (Sat, 24 Apr 2004) | 3 lines
-
-revise T_ENTITY_* rules (rawbody is only type really working, test other
-decimal codes, also experiment with leading zeroes)
-
-------------------------------------------------------------------------
-r10218 | quinlan | 2004-04-24 04:25:58 +0000 (Sat, 24 Apr 2004) | 2 lines
-
-adjust threshold for SUSPICIOUS_RECIPS
-
-------------------------------------------------------------------------
-r10217 | quinlan | 2004-04-24 04:22:36 +0000 (Sat, 24 Apr 2004) | 5 lines
-
-remove TO_HAS_SPACES and T_TO_HAS_SPACES*
-promote T_LONG_HOSTNAME_25_A to URI_LONG_HOSTNAME
-remove T_GEVALIACOFFEE
-add some T_LOTS_OF_STUFF* variations
-
-------------------------------------------------------------------------
-r10216 | quinlan | 2004-04-24 04:02:04 +0000 (Sat, 24 Apr 2004) | 2 lines
-
-a few variations
-
-------------------------------------------------------------------------
-r10215 | quinlan | 2004-04-24 03:33:05 +0000 (Sat, 24 Apr 2004) | 3 lines
-
-add backhair_count rules
-add T_BAD_TIMEZONE* rules
-
-------------------------------------------------------------------------
-r10214 | quinlan | 2004-04-24 03:32:27 +0000 (Sat, 24 Apr 2004) | 2 lines
-
-add backhair_count
-
-------------------------------------------------------------------------
-r10213 | quinlan | 2004-04-24 03:31:53 +0000 (Sat, 24 Apr 2004) | 2 lines
-
-some revisions to the time zone code
-
-------------------------------------------------------------------------
-r10212 | quinlan | 2004-04-24 03:29:13 +0000 (Sat, 24 Apr 2004) | 2 lines
-
-remove redundant orbitz entry
-
-------------------------------------------------------------------------
-r10211 | quinlan | 2004-04-24 03:28:25 +0000 (Sat, 24 Apr 2004) | 2 lines
-
-add a few whitelist entries
-
-------------------------------------------------------------------------
-r10210 | quinlan | 2004-04-24 02:14:12 +0000 (Sat, 24 Apr 2004) | 2 lines
-
-whitespace only
-
-------------------------------------------------------------------------
-r10201 | felicity | 2004-04-23 21:23:53 +0000 (Fri, 23 Apr 2004) | 1 line
-
-bug 3288: kh and ni are subdelegated cctld ...
-------------------------------------------------------------------------
-r10198 | felicity | 2004-04-23 20:18:45 +0000 (Fri, 23 Apr 2004) | 1 line
-
-fix rcvd_parser.t errors
-------------------------------------------------------------------------
-r10190 | jm | 2004-04-23 01:05:55 +0000 (Fri, 23 Apr 2004) | 1 line
-
-added T_SA_MARKED_UP to track how many encapsulated mails get through to the scanner
-------------------------------------------------------------------------
-r10189 | jm | 2004-04-23 01:04:16 +0000 (Fri, 23 Apr 2004) | 1 line
-
-added support for --deencap switch: de-encapsulate only mails that were marked up on a specific host
-------------------------------------------------------------------------
-r10188 | felicity | 2004-04-22 20:48:35 +0000 (Thu, 22 Apr 2004) | 1 line
-
-adding some comments for get_uri_list()
-------------------------------------------------------------------------
-r10187 | felicity | 2004-04-22 20:25:22 +0000 (Thu, 22 Apr 2004) | 1 line
-
-bug 3287: URI parsing should ignore/strip leading/trailing whitespace.
-------------------------------------------------------------------------
-r10186 | felicity | 2004-04-22 20:15:17 +0000 (Thu, 22 Apr 2004) | 1 line
-
-let GC handle the temp array
-------------------------------------------------------------------------
-r10185 | felicity | 2004-04-22 19:47:55 +0000 (Thu, 22 Apr 2004) | 1 line
-
-during expiry, handle the situation where the newest tokens is in the future by resetting the newest token stamp to current time, and changing any token atimes > newest atime to newest atime.
-------------------------------------------------------------------------
-r10184 | felicity | 2004-04-22 19:12:34 +0000 (Thu, 22 Apr 2004) | 1 line
-
-add prelim docs for upgrading to 3.0
-------------------------------------------------------------------------
-r10183 | quinlan | 2004-04-22 18:31:35 +0000 (Thu, 22 Apr 2004) | 2 lines
-
-add T_URIBL_BE_SURBL
-
-------------------------------------------------------------------------
-r10182 | quinlan | 2004-04-22 18:24:10 +0000 (Thu, 22 Apr 2004) | 2 lines
-
-need to ignore case when ignoring repeated addresses
-
-------------------------------------------------------------------------
-r10169 | quinlan | 2004-04-22 07:42:15 +0000 (Thu, 22 Apr 2004) | 2 lines
-
-drill down a bit on SenderBase rules
-
-------------------------------------------------------------------------
-r10168 | quinlan | 2004-04-22 06:52:16 +0000 (Thu, 22 Apr 2004) | 4 lines
-
-merge VERY_SUSP_RECIPS into SUSPICIOUS_RECIPS (hit rate for
-  VERY_SUSP_RECIPS is too low and scores were close to each other anyway)
-test different thresholds for new SUSPICIOUS_RECIPS code
-
-------------------------------------------------------------------------
-r10167 | parker | 2004-04-22 06:08:32 +0000 (Thu, 22 Apr 2004) | 1 line
-
-another SHA1 cleanup
-------------------------------------------------------------------------
-r10166 | quinlan | 2004-04-22 04:59:49 +0000 (Thu, 22 Apr 2004) | 2 lines
-
-merge AOL redirect rules
-
-------------------------------------------------------------------------
-r10165 | quinlan | 2004-04-22 04:48:44 +0000 (Thu, 22 Apr 2004) | 2 lines
-
-remove extra step
-
-------------------------------------------------------------------------
-r10164 | quinlan | 2004-04-22 04:21:00 +0000 (Thu, 22 Apr 2004) | 2 lines
-
-oops, forgot to check these in too
-
-------------------------------------------------------------------------
-r10163 | sidney | 2004-04-22 04:18:14 +0000 (Thu, 22 Apr 2004) | 1 line
-
-Change sha1.t test to match changed function names in SHA1.pm
-------------------------------------------------------------------------
-r10162 | quinlan | 2004-04-22 03:57:11 +0000 (Thu, 22 Apr 2004) | 3 lines
-
-use same naming as Digest::SHA1 for exported functions
-rename SHA1 to perl_sha1 for better clarity
-
-------------------------------------------------------------------------
-r10159 | sidney | 2004-04-22 00:19:53 +0000 (Thu, 22 Apr 2004) | 1 line
-
-Add sha1bin function for binary form of SHA1 using Digest::SHA1 if available or else slow pure perl. Update test cases for the changes
-------------------------------------------------------------------------
-r10146 | quinlan | 2004-04-21 06:06:58 +0000 (Wed, 21 Apr 2004) | 2 lines
-
-bug 3285: SUSPICIOUS_RECIPS triggers on "user@dom.ain" <user@dom.ain>
-
-------------------------------------------------------------------------
-r10145 | quinlan | 2004-04-21 06:02:33 +0000 (Wed, 21 Apr 2004) | 2 lines
-
-URI scheme removal should be case-insensitive
-
-------------------------------------------------------------------------
-r10144 | jm | 2004-04-21 03:05:34 +0000 (Wed, 21 Apr 2004) | 1 line
-
-bug 3201: current Mailman not detected by __KNOWN_MAILING_LIST
-------------------------------------------------------------------------
-r10143 | jm | 2004-04-21 01:59:00 +0000 (Wed, 21 Apr 2004) | 1 line
-
-bug 3236: ignore SquirrelMail injection Received headers
-------------------------------------------------------------------------
-r10142 | quinlan | 2004-04-21 01:25:29 +0000 (Wed, 21 Apr 2004) | 2 lines
-
-fix undef warning for malformed URLs
-
-------------------------------------------------------------------------
-r10141 | quinlan | 2004-04-21 01:08:19 +0000 (Wed, 21 Apr 2004) | 2 lines
-
-fixes for T_REDIRECTOR
-
-------------------------------------------------------------------------
-r10139 | jm | 2004-04-20 23:55:16 +0000 (Tue, 20 Apr 2004) | 1 line
-
-bug 3009: antidrug.cf, several good anti-drug-spam rules, added. thanks to Matt Kettler
-------------------------------------------------------------------------
-r10138 | jm | 2004-04-20 23:43:59 +0000 (Tue, 20 Apr 2004) | 1 line
-
-bug 2539: updated RAND rules from Fred T
-------------------------------------------------------------------------
-r10137 | jm | 2004-04-20 23:41:28 +0000 (Tue, 20 Apr 2004) | 1 line
-
-oops, didn't mean to check that in
-------------------------------------------------------------------------
-r10136 | jm | 2004-04-20 23:38:19 +0000 (Tue, 20 Apr 2004) | 1 line
-
-bug 2539: added more rules to catch RAND signs thanks to Fred T
-------------------------------------------------------------------------
-r10134 | quinlan | 2004-04-20 21:07:30 +0000 (Tue, 20 Apr 2004) | 2 lines
-
-remove test rule
-
-------------------------------------------------------------------------
-r10133 | quinlan | 2004-04-20 20:07:34 +0000 (Tue, 20 Apr 2004) | 2 lines
-
-remove old score
-
-------------------------------------------------------------------------
-r10132 | quinlan | 2004-04-20 20:06:58 +0000 (Tue, 20 Apr 2004) | 2 lines
-
-remove old scores
-
-------------------------------------------------------------------------
-r10131 | quinlan | 2004-04-20 20:06:04 +0000 (Tue, 20 Apr 2004) | 6 lines
-
-replace MSGID_FROM_MTA_SHORT with MSGID_FROM_MTA_ID
-remove MSGID_FROM_MTA_LATER and MSGID_FROM_MTA_BACKUP
-remove URL shortening rules
-add T_LOTS_OF_STUFF*
-add T_TO_HAS_SPACES*
-
-------------------------------------------------------------------------
-r10122 | jm | 2004-04-20 06:26:31 +0000 (Tue, 20 Apr 2004) | 1 line
-
-added 'id=' to rcvd_parser.t test cases -- still a lot of failures however
-------------------------------------------------------------------------
-r10121 | jm | 2004-04-20 06:24:47 +0000 (Tue, 20 Apr 2004) | 1 line
-
-added 'envelope_sender_header' config setting for sites to override EnvelopeFrom heuristics
-------------------------------------------------------------------------
-r10120 | jm | 2004-04-20 06:05:51 +0000 (Tue, 20 Apr 2004) | 1 line
-
-bug 2321: list of headers checked by whitelist_to and whitelist_from was incomplete
-------------------------------------------------------------------------
-r10115 | felicity | 2004-04-20 03:08:50 +0000 (Tue, 20 Apr 2004) | 1 line
-
-spamd would complain about a pidfile, even if it wasn't supposed to make one ...
-------------------------------------------------------------------------
-r10114 | felicity | 2004-04-20 03:03:37 +0000 (Tue, 20 Apr 2004) | 1 line
-
-log_socket may not be defined when spamd ends (when usage() runs, for instance...)
-------------------------------------------------------------------------
-r10113 | quinlan | 2004-04-20 02:20:10 +0000 (Tue, 20 Apr 2004) | 2 lines
-
-add cleaner version of MSGID_FROM_MTA*
-
-------------------------------------------------------------------------
-r10112 | felicity | 2004-04-20 02:13:32 +0000 (Tue, 20 Apr 2004) | 1 line
-
-bug 3283: had some issues with umask settings
-------------------------------------------------------------------------
-r10111 | felicity | 2004-04-19 23:33:53 +0000 (Mon, 19 Apr 2004) | 1 line
-
-bug 3268: get_uri_list() was using decoded_body to find URIs, then looking at the HTML parser results for more uris.  however, the decoded_body has the HTML in it, so we were looking at the HTML twice, sometimes grabbing newline-separated uris.  so disable passing in a text array, and use the rendered text for RE matching, let the HTML parsing do the right thing there.  also, revert the redirector code.
-------------------------------------------------------------------------
-r10110 | felicity | 2004-04-19 23:20:33 +0000 (Mon, 19 Apr 2004) | 1 line
-
-bug 3268: rule to look for generic HTTP redirects.  ignore redirects that are to the same domain.
-------------------------------------------------------------------------
-r10109 | jm | 2004-04-19 17:52:49 +0000 (Mon, 19 Apr 2004) | 1 line
-
-no need to use $1
-------------------------------------------------------------------------
-r10108 | jm | 2004-04-19 17:49:06 +0000 (Mon, 19 Apr 2004) | 1 line
-
-fix regression: more than 1 layer of redirection not caught
-------------------------------------------------------------------------
-r10107 | quinlan | 2004-04-19 17:31:45 +0000 (Mon, 19 Apr 2004) | 2 lines
-
-another one
-
-------------------------------------------------------------------------
-r10106 | quinlan | 2004-04-19 17:26:02 +0000 (Mon, 19 Apr 2004) | 2 lines
-
-add rules for URL obfuscation services
-
-------------------------------------------------------------------------
-r10105 | felicity | 2004-04-19 16:29:16 +0000 (Mon, 19 Apr 2004) | 1 line
-
-minor uri-based cleanup
-------------------------------------------------------------------------
-r10104 | felicity | 2004-04-19 16:00:42 +0000 (Mon, 19 Apr 2004) | 1 line
-
-fix redirect handler again
-------------------------------------------------------------------------
-r10103 | quinlan | 2004-04-19 15:37:13 +0000 (Mon, 19 Apr 2004) | 3 lines
-
-Nevermind, looks okay (too early in the morning).
-I think this method is still going to miss encoded redirects, though.
-
-------------------------------------------------------------------------
-r10102 | quinlan | 2004-04-19 15:34:26 +0000 (Mon, 19 Apr 2004) | 2 lines
-
-comment out infinite loop
-
-------------------------------------------------------------------------
-r10095 | felicity | 2004-04-19 05:13:10 +0000 (Mon, 19 Apr 2004) | 1 line
-
-fix up uri parsing code -- we have been catching URIs on multiple lines and embedding newlines, so strip those out.  do better version of unencoding.  deal with redirectors by adding in all of the redirection urls as well.  it made all my results better/more accurate, so plus plus. :)
-------------------------------------------------------------------------
-r10067 | quinlan | 2004-04-16 23:17:15 +0000 (Fri, 16 Apr 2004) | 2 lines
-
-change from Fisher-Yates shuffle to SHA1 shuffle
-
-------------------------------------------------------------------------
-r10054 | jm | 2004-04-16 20:51:22 +0000 (Fri, 16 Apr 2004) | 1 line
-
-BIZ_TLD_2 -> BIZ_TLD
-------------------------------------------------------------------------
-r10053 | quinlan | 2004-04-16 20:39:21 +0000 (Fri, 16 Apr 2004) | 2 lines
-
-TLD rules
-
-------------------------------------------------------------------------
-r10052 | quinlan | 2004-04-16 20:34:21 +0000 (Fri, 16 Apr 2004) | 2 lines
-
-remove MIME_ODD_CASE - last spam hit in Jan 2003
-
-------------------------------------------------------------------------
-r10051 | felicity | 2004-04-16 20:22:08 +0000 (Fri, 16 Apr 2004) | 1 line
-
-bug 3272: logic in copy_config for checking source + dest for hash reference was wrong. oops.
-------------------------------------------------------------------------
-r10049 | felicity | 2004-04-16 19:08:45 +0000 (Fri, 16 Apr 2004) | 1 line
-
-bug 3276: spamd's -m didn't work right wrt max-connects per child.  spun it off into --max-conn-per-child, fixed docs and such.
-------------------------------------------------------------------------
-r10043 | quinlan | 2004-04-16 05:44:40 +0000 (Fri, 16 Apr 2004) | 2 lines
-
-try some looser T_INFO_TLD rules
-
-------------------------------------------------------------------------
-r10042 | felicity | 2004-04-16 05:09:53 +0000 (Fri, 16 Apr 2004) | 1 line
-
-bug 3240: __ANY_QUALCOMM_MUA got removed in 2.61, but it's a subrule for FORGED_QUALCOMM_TAGS ...  oops.
-------------------------------------------------------------------------
-r10041 | felicity | 2004-04-16 04:59:34 +0000 (Fri, 16 Apr 2004) | 1 line
-
-bug 3269: message parser needs to return mime boundary states for the MIME_MISSING_BOUNDARY rule to figure out if boundaries are missing
-------------------------------------------------------------------------
-r10040 | felicity | 2004-04-16 04:34:02 +0000 (Fri, 16 Apr 2004) | 1 line
-
-bug 3269: mime header information was expected to be lowercased, but wasn't, causing issues.
-------------------------------------------------------------------------
-r10039 | felicity | 2004-04-16 04:20:35 +0000 (Fri, 16 Apr 2004) | 1 line
-
-bug 3275: ':addr' was a little broken as it was trying to remove multiple addresses without checking for quotes and such first.
-------------------------------------------------------------------------
-r10038 | felicity | 2004-04-16 04:06:21 +0000 (Fri, 16 Apr 2004) | 1 line
-
-better rule output in debug mode
-------------------------------------------------------------------------
-r10037 | felicity | 2004-04-16 04:00:22 +0000 (Fri, 16 Apr 2004) | 1 line
-
-more pre/post-daemonize stuff
-------------------------------------------------------------------------
-r10035 | felicity | 2004-04-15 23:26:19 +0000 (Thu, 15 Apr 2004) | 1 line
-
-better deal with pidfile and daemonizing and such
-------------------------------------------------------------------------
-r10034 | felicity | 2004-04-15 23:13:07 +0000 (Thu, 15 Apr 2004) | 1 line
-
-move parts around in spamd so that errors are displayed before becoming a daemon (like Storable is needed but not available ...)
-------------------------------------------------------------------------
-r10033 | felicity | 2004-04-15 20:53:50 +0000 (Thu, 15 Apr 2004) | 1 line
-
-bug 3272: modify how the configuration is backed up for spamd.  added new copy_config() API method to allow third party folks to backup/restore the config.
-------------------------------------------------------------------------
-r10030 | felicity | 2004-04-15 04:11:37 +0000 (Thu, 15 Apr 2004) | 1 line
-
-bug 3262: attempt to improve NO_COST
-------------------------------------------------------------------------
-r10026 | felicity | 2004-04-15 03:54:12 +0000 (Thu, 15 Apr 2004) | 1 line
-
-updated docs to point at pyzor website and remove repeated pointers for razor and dcc
-------------------------------------------------------------------------
-r10025 | felicity | 2004-04-15 03:41:02 +0000 (Thu, 15 Apr 2004) | 1 line
-
-reimplement ADVERT_CODE* rules
-------------------------------------------------------------------------
-r10023 | jm | 2004-04-15 02:34:22 +0000 (Thu, 15 Apr 2004) | 1 line
-
-some updates to plugin doco and a bugfix in URIDNSBL
-------------------------------------------------------------------------
-r10022 | felicity | 2004-04-15 02:17:18 +0000 (Thu, 15 Apr 2004) | 1 line
-
-bug 3269: found that _check_attachments() was always looking at the message header, and not the MIME part headers. :(
-------------------------------------------------------------------------
-r10006 | felicity | 2004-04-14 21:21:24 +0000 (Wed, 14 Apr 2004) | 1 line
-
-found a few other holdouts for 'required_hits' -- should be 'required_score' now...
-------------------------------------------------------------------------
-r10004 | felicity | 2004-04-14 20:21:50 +0000 (Wed, 14 Apr 2004) | 1 line
-
-bug 3270: have spamassassin and spamd check to make sure they're the same version as the modules that they load.  this will avoid an issue which has come up where people have, for instance, the 'spamassassin' script from 2.31 running with modules from 2.63, and then complaining there are issues.
-------------------------------------------------------------------------
-r10000 | felicity | 2004-04-14 03:23:56 +0000 (Wed, 14 Apr 2004) | 1 line
-
-bug 3097: switch spamd from doing 'fork per message' to a 'prefork' model
-------------------------------------------------------------------------
-r9999 | jm | 2004-04-14 02:06:35 +0000 (Wed, 14 Apr 2004) | 1 line
-
-attempting to remove the non-deterministic element from 'make test'
-------------------------------------------------------------------------
-r9998 | felicity | 2004-04-14 01:49:16 +0000 (Wed, 14 Apr 2004) | 1 line
-
-bayes magic dump should display in unsigned mode...
-------------------------------------------------------------------------
-r9997 | quinlan | 2004-04-14 01:40:38 +0000 (Wed, 14 Apr 2004) | 2 lines
-
-add T_BIZ_TLD*
-
-------------------------------------------------------------------------
-r9996 | quinlan | 2004-04-13 17:02:41 +0000 (Tue, 13 Apr 2004) | 2 lines
-
-name change
-
-------------------------------------------------------------------------
-r9990 | quinlan | 2004-04-13 04:16:33 +0000 (Tue, 13 Apr 2004) | 2 lines
-
-remove HTML_RELAYING_FRAME (just about the worst HTML rule we have)
-
-------------------------------------------------------------------------
-r9989 | quinlan | 2004-04-13 04:11:02 +0000 (Tue, 13 Apr 2004) | 2 lines
-
-remove HTML_IMAGE_AREA* rules
-
-------------------------------------------------------------------------
-r9988 | quinlan | 2004-04-13 04:01:00 +0000 (Tue, 13 Apr 2004) | 2 lines
-
-remove HTML color rules
-
-------------------------------------------------------------------------
-r9987 | quinlan | 2004-04-13 03:38:07 +0000 (Tue, 13 Apr 2004) | 2 lines
-
-guess size if we don't know it (should help HTML_IMAGE_RATIO a bit)
-
-------------------------------------------------------------------------
-r9979 | quinlan | 2004-04-12 20:42:28 +0000 (Mon, 12 Apr 2004) | 3 lines
-
-remove T_URIBL_DSBL
-add T_URIBL_SA_SURBL
-
-------------------------------------------------------------------------
-r9964 | quinlan | 2004-04-11 08:31:10 +0000 (Sun, 11 Apr 2004) | 4 lines
-
-bug 3252: remove redundant HTML_FONTCOLOR_NAME
-clean up HTML color tests (test both fg and bg, simplify naming)
-remove low performing HTML_WITH_BGCOLOR
-
-------------------------------------------------------------------------
-r9960 | felicity | 2004-04-10 17:23:59 +0000 (Sat, 10 Apr 2004) | 1 line
-
-one of the bayesstore 'not implemented' messages was wrong.  we were also caching the token magic_re when we didn't need to (it's only used in 1 place).
-------------------------------------------------------------------------
-r9952 | felicity | 2004-04-09 19:19:00 +0000 (Fri, 09 Apr 2004) | 1 line
-
-move ConfSource*.pm to Conf/*.pm, again for perl-OO-y-ish-ness...
-------------------------------------------------------------------------
-r9949 | felicity | 2004-04-09 18:54:54 +0000 (Fri, 09 Apr 2004) | 1 line
-
-make *Locker.pm into Locker/*.pm to be more perl-OO-y.  also, make set_running_expire_token refresh the bayes db lock.
-------------------------------------------------------------------------
-r9940 | felicity | 2004-04-08 16:14:57 +0000 (Thu, 08 Apr 2004) | 1 line
-
-bug 3251: for things like sa-learn, the bayes db gets locked, then a bunch of learning occurs, then the db is unlocked.  however, if the learning takes more than 600 seconds (10 mins), another process would see the lock as stale and break it, even though the original process is still going.  now, everytime a lock is requested (which is still per message), the lock file will be 'refreshed' via utime().
-------------------------------------------------------------------------
-r9882 | quinlan | 2004-04-06 11:43:19 +0000 (Tue, 06 Apr 2004) | 3 lines
-
-promote T_URIBL_SC_SURBL to URIBL_SC_SURBL
-demote URIBL_DSBL to T_URIBL_DSBL
-
-------------------------------------------------------------------------
-r9881 | jm | 2004-04-06 02:49:33 +0000 (Tue, 06 Apr 2004) | 1 line
-
-added RHSBL lookup capability to URIBL plugin
-------------------------------------------------------------------------
-r9879 | jm | 2004-04-05 22:18:23 +0000 (Mon, 05 Apr 2004) | 1 line
-
-oops typo, and added T_X_MESSAGE_INFO
-------------------------------------------------------------------------
-r9878 | jm | 2004-04-05 21:48:49 +0000 (Mon, 05 Apr 2004) | 1 line
-
-promoted a stack of T_ rules
-------------------------------------------------------------------------
-r9875 | jm | 2004-04-05 18:49:11 +0000 (Mon, 05 Apr 2004) | 1 line
-
-promoted T_FORGED_MUA_THEBAT_BOUN; added a couple of RND-tag rules
-------------------------------------------------------------------------
-r9866 | quinlan | 2004-04-05 03:55:14 +0000 (Mon, 05 Apr 2004) | 2 lines
-
-fix taint error
-
-------------------------------------------------------------------------
-r9865 | quinlan | 2004-04-05 02:34:02 +0000 (Mon, 05 Apr 2004) | 2 lines
-
-fix scores for HTML_IMAGE_ONLY_*
-
-------------------------------------------------------------------------
-r9864 | felicity | 2004-04-05 02:23:38 +0000 (Mon, 05 Apr 2004) | 1 line
-
-bug 3212: we may sometimes attempt to free the same memory segment twice.  do better checking to make sure we don't do that.
-------------------------------------------------------------------------
-r9859 | quinlan | 2004-04-04 08:57:28 +0000 (Sun, 04 Apr 2004) | 3 lines
-
-promote T_MISSING_SUBJECT to MISSING_SUBJECT
-rename DATE_MISSING to MISSING_DATE
-
-------------------------------------------------------------------------
-r9858 | quinlan | 2004-04-04 08:46:16 +0000 (Sun, 04 Apr 2004) | 5 lines
-
-replace HTML_IMAGE_ONLY* with new rules
-promote new HTML_SHORT_* rules
-remove T_HTML_TAGS_* for poor performance
-remove T_HTML_SHORT_IMG_* since it is the same as HTML_IMAGE_ONLY
-
-------------------------------------------------------------------------
-r9855 | quinlan | 2004-04-03 22:01:55 +0000 (Sat, 03 Apr 2004) | 2 lines
-
-comment
-
-------------------------------------------------------------------------
-r9851 | quinlan | 2004-04-03 08:48:26 +0000 (Sat, 03 Apr 2004) | 2 lines
-
-XBL changed A record format too!  @%$#*&!
-
-------------------------------------------------------------------------
-r9850 | quinlan | 2004-04-03 08:35:33 +0000 (Sat, 03 Apr 2004) | 2 lines
-
-bug 3234: workaround XBL format change by reverting to using A queries only
-
-------------------------------------------------------------------------
-r9849 | quinlan | 2004-04-03 01:13:59 +0000 (Sat, 03 Apr 2004) | 3 lines
-
-revisions of the new HTML rules
-remove the T_LONGWORDS tests
-
-------------------------------------------------------------------------
-r9840 | felicity | 2004-04-01 23:47:48 +0000 (Thu, 01 Apr 2004) | 1 line
-
-reworked the mpart_alt_diff code a little bit, added more comments, added code to handle html w/ no words and only images...
-------------------------------------------------------------------------
-r9836 | quinlan | 2004-04-01 20:01:37 +0000 (Thu, 01 Apr 2004) | 2 lines
-
-add some potential HTML rules for short HTML spam
-
-------------------------------------------------------------------------
-r9832 | felicity | 2004-03-31 02:17:22 +0000 (Wed, 31 Mar 2004) | 1 line
-
-bug 3209: added MISSING_SUBJECT rule
-------------------------------------------------------------------------
-r9831 | quinlan | 2004-03-31 01:09:32 +0000 (Wed, 31 Mar 2004) | 2 lines
-
-minor change
-
-------------------------------------------------------------------------
-r9830 | felicity | 2004-03-30 23:53:21 +0000 (Tue, 30 Mar 2004) | 1 line
-
-bug 3227: 'To: display-name: foo@bar ;' wasn't being properly handled (see RFC2822 for 'group').  I modified the code to trim out the address/name in the group situation, as well as cleaning off the excess whitespace in the address/name situations.
-------------------------------------------------------------------------
-r9829 | felicity | 2004-03-30 17:24:32 +0000 (Tue, 30 Mar 2004) | 1 line
-
-bug 3230: don't allow 0-length tokens out of the bayes tokenizer
-------------------------------------------------------------------------
-r9812 | quinlan | 2004-03-29 21:15:28 +0000 (Mon, 29 Mar 2004) | 3 lines
-
-make sure we're getting good incremental value from the LONGWORDS sub-rules
-also aim for lower FP rate if possible
-
-------------------------------------------------------------------------
-r9810 | quinlan | 2004-03-29 20:52:13 +0000 (Mon, 29 Mar 2004) | 3 lines
-
-update of IADB rules
-still need to add http://www.isipp.com/iadb_query_sign_up1.php
-
-------------------------------------------------------------------------
-r9809 | felicity | 2004-03-29 17:59:15 +0000 (Mon, 29 Mar 2004) | 1 line
-
-bug 3217: let init_learner() call init() so that callers can do a rebuild_learner_caches() call without doing a learn() or check() first, and leave init() as a non-public function.
-------------------------------------------------------------------------
-r9808 | jm | 2004-03-29 07:07:32 +0000 (Mon, 29 Mar 2004) | 1 line
-
-rule_names.t again
-------------------------------------------------------------------------
-r9807 | jm | 2004-03-29 06:28:19 +0000 (Mon, 29 Mar 2004) | 1 line
-
-rule_names.t again.  this time *removed* STOP_OFFERS, it's a rule with a .72 hitrate, with what can be a 128-character lookahead -- so terrible speed impact too
-------------------------------------------------------------------------
-r9806 | jm | 2004-03-29 05:24:13 +0000 (Mon, 29 Mar 2004) | 1 line
-
-bug 2415: avoid Bat forgery FPs due to MailMan adding MIME boundaries
-------------------------------------------------------------------------
-r9805 | jm | 2004-03-29 05:18:25 +0000 (Mon, 29 Mar 2004) | 1 line
-
-a little bit of cleanup on trusted_networks doco
-------------------------------------------------------------------------
-r9804 | quinlan | 2004-03-28 23:50:08 +0000 (Sun, 28 Mar 2004) | 2 lines
-
-add T_URIBL_SC_SURBL
-
-------------------------------------------------------------------------
-r9803 | quinlan | 2004-03-28 23:05:12 +0000 (Sun, 28 Mar 2004) | 4 lines
-
-revert combined backhair rules - I'm not really happy with the method
-revision SenderBase domain age/volume rules - test per-IP instead of
-  per-message
-
-------------------------------------------------------------------------
-r9802 | felicity | 2004-03-28 16:31:55 +0000 (Sun, 28 Mar 2004) | 1 line
-
-add the SA version to the debug output...  I can't believe we didn't do that before.
-------------------------------------------------------------------------
-r9801 | felicity | 2004-03-28 16:26:04 +0000 (Sun, 28 Mar 2004) | 1 line
-
-allow sa-learn --force-expire or sa-learn --expire to be used...
-------------------------------------------------------------------------
-r9800 | zelgadis | 2004-03-28 09:03:51 +0000 (Sun, 28 Mar 2004) | 2 lines
-
-Bug #3223: RelayCountry: IP::Country::Fast can return undef
-
-------------------------------------------------------------------------
-r9799 | quinlan | 2004-03-28 06:17:46 +0000 (Sun, 28 Mar 2004) | 6 lines
-
-merge T_FROM_EUDORA and FAKE_FROM_ALTAVISTA into FROM_NONSENDING_DOMAIN
-delete FAKE_REPTO_ALTAVISTA and FAKE_ENVFROM_ALTAVISTA since
-  FROM_NONSENDING_DOMAIN hits everything they do
-delete T_FROM_DELPHI_BASIC - some FPs and it's a real company!
-delete extra font rules not needed
-
-------------------------------------------------------------------------
-r9798 | felicity | 2004-03-28 04:16:40 +0000 (Sun, 28 Mar 2004) | 1 line
-
-added a little more commenting on the default to ham mode...
-------------------------------------------------------------------------
-r9797 | felicity | 2004-03-28 04:13:24 +0000 (Sun, 28 Mar 2004) | 1 line
-
-3.0 requires perl 5.6.1, so remove more code that is kluging around 5.005, etc.  also, found that ArchiveIterator was unnecessarily figuring out the class letter (h vs s) more often than was required...
-------------------------------------------------------------------------
-r9796 | quinlan | 2004-03-28 02:53:11 +0000 (Sun, 28 Mar 2004) | 2 lines
-
-keep wheedling down backhair
-
-------------------------------------------------------------------------
-r9795 | quinlan | 2004-03-28 00:15:25 +0000 (Sun, 28 Mar 2004) | 3 lines
-
-promote T_LONGWORDS_* to LONGWORDS
-delete T_BAYESBUSTER_LINE_* because it overlaps LONGWORDS almost completely
-
-------------------------------------------------------------------------
-r9794 | sidney | 2004-03-27 22:31:27 +0000 (Sat, 27 Mar 2004) | 4 lines
-
-bug #3192: anonymous sub spawned in spamd was sometimes not returning a value,
-causing a cryptic undef warning in spawn's exit call. Fixed by always
-returning some value.
-
-------------------------------------------------------------------------
-r9789 | quinlan | 2004-03-27 07:53:38 +0000 (Sat, 27 Mar 2004) | 2 lines
-
-inf, undef, whatever
-
-------------------------------------------------------------------------
-r9788 | quinlan | 2004-03-27 07:52:31 +0000 (Sat, 27 Mar 2004) | 2 lines
-
-typo
-
-------------------------------------------------------------------------
-r9787 | quinlan | 2004-03-27 07:44:34 +0000 (Sat, 27 Mar 2004) | 2 lines
-
-HTML tests
-
-------------------------------------------------------------------------
-r9786 | quinlan | 2004-03-27 07:43:52 +0000 (Sat, 27 Mar 2004) | 2 lines
-
-cosmetic
-
-------------------------------------------------------------------------
-r9785 | parker | 2004-03-27 07:38:56 +0000 (Sat, 27 Mar 2004) | 7 lines
-
-Bug 3214 - Spamd not using per-user Bayes settings
-
-When using -q/--sql-config or --ldap-config spamd was not switching to
-the proper user.  Added call to signal_user_changed when those are
-set.
-
-
-------------------------------------------------------------------------
-r9784 | quinlan | 2004-03-27 07:22:33 +0000 (Sat, 27 Mar 2004) | 2 lines
-
-iterate on T_BAYESBUSTER_LINE_*
-
-------------------------------------------------------------------------
-r9783 | quinlan | 2004-03-27 07:11:30 +0000 (Sat, 27 Mar 2004) | 2 lines
-
-fix a rule_names.t failure
-
-------------------------------------------------------------------------
-r9782 | quinlan | 2004-03-27 07:03:38 +0000 (Sat, 27 Mar 2004) | 2 lines
-
-remove descriptions for deleted rules
-
-------------------------------------------------------------------------
-r9781 | quinlan | 2004-03-27 07:02:41 +0000 (Sat, 27 Mar 2004) | 5 lines
-
-remove HTML_COMMENT_EMAIL (low performer)
-remove HTML_COMMENT_8BITS (locale-specific, 0.5 S/O)
-promote T_HTML_COMMENT_TINY6 to HTML_COMMENT_SHORT (T_HTML_TINY_COMMENTS had
-  better accuracy, but seemed too specific/fragile)
-
-------------------------------------------------------------------------
-r9780 | quinlan | 2004-03-27 06:47:51 +0000 (Sat, 27 Mar 2004) | 2 lines
-
-finally trim down the LONGWORDS rules
-
-------------------------------------------------------------------------
-r9779 | quinlan | 2004-03-27 06:35:22 +0000 (Sat, 27 Mar 2004) | 3 lines
-
-remove extra low contrast tests
-more backhair stuff
-
-------------------------------------------------------------------------
-r9778 | quinlan | 2004-03-27 05:03:29 +0000 (Sat, 27 Mar 2004) | 3 lines
-
-fix undef readline bug
-cosmetic changes
-
-------------------------------------------------------------------------
-r9777 | quinlan | 2004-03-27 05:02:36 +0000 (Sat, 27 Mar 2004) | 2 lines
-
-get count right
-
-------------------------------------------------------------------------
-r9744 | jm | 2004-03-25 18:16:44 +0000 (Thu, 25 Mar 2004) | 1 line
-
-number of tests increased
-------------------------------------------------------------------------
-r9740 | felicity | 2004-03-24 20:18:58 +0000 (Wed, 24 Mar 2004) | 1 line
-
-remove some unneeded anon subroutines in get_tag() code.
-------------------------------------------------------------------------
-r9739 | felicity | 2004-03-24 19:54:31 +0000 (Wed, 24 Mar 2004) | 1 line
-
-due to cpan's 'issues' with x.y.z version numbers, our internal numbering scheme will be based on perl's (x.yyyzzz), and convert to x.y.z for display...  also added coded, commented out for now, to allow 'require_version 3.0' to work for all 3.0.z versions.
-------------------------------------------------------------------------
-r9737 | quinlan | 2004-03-24 07:02:11 +0000 (Wed, 24 Mar 2004) | 2 lines
-
-restoring tabs mysteriously removed
-
-------------------------------------------------------------------------
-r9736 | quinlan | 2004-03-24 06:54:55 +0000 (Wed, 24 Mar 2004) | 2 lines
-
-some SenderBase rules for testing this weekend
-
-------------------------------------------------------------------------
-r9735 | quinlan | 2004-03-24 06:10:31 +0000 (Wed, 24 Mar 2004) | 2 lines
-
-don't warn if a SenderBase field is undefined
-
-------------------------------------------------------------------------
-r9734 | jm | 2004-03-24 05:57:19 +0000 (Wed, 24 Mar 2004) | 1 line
-
-bug 2326: add support for IPv4-in-v6 addrs and couriertcpd
-------------------------------------------------------------------------
-r9733 | jm | 2004-03-24 05:48:18 +0000 (Wed, 24 Mar 2004) | 1 line
-
-bug 3173: add invisible tokens with special prefix
-------------------------------------------------------------------------
-r9732 | jm | 2004-03-24 05:31:09 +0000 (Wed, 24 Mar 2004) | 1 line
-
-updated BUGGY_CGI for newer NMS FormMail releases, thx to Jonathan Stowe
-------------------------------------------------------------------------
-r9731 | jm | 2004-03-24 04:12:14 +0000 (Wed, 24 Mar 2004) | 1 line
-
-bug 2342: remove vestigial descriptions for removed rules
-------------------------------------------------------------------------
-r9730 | quinlan | 2004-03-24 03:45:19 +0000 (Wed, 24 Mar 2004) | 2 lines
-
-bug 3153: promote T_HTML_PLAIN_TEXT to HTML_MISSING_CTYPE
-
-------------------------------------------------------------------------
-r9729 | quinlan | 2004-03-24 03:42:40 +0000 (Wed, 24 Mar 2004) | 4 lines
-
-promote T_RCVD_HELO_NE_IP1 to RCVD_HELO_IP_MISMATCH
-  9.887  12.1696   0.0051    1.000   0.96    0.01  T_RCVD_HELO_NE_IP1
-more tiny comment rules
-
-------------------------------------------------------------------------
-r9728 | jm | 2004-03-24 03:38:47 +0000 (Wed, 24 Mar 2004) | 1 line
-
-fixed up last rules_names.t failures; also ditched a whole load of rules that were no longer hitting anything useful -- with particular emphasis on obsolete ratware rules and low-accuracy, hit-runtime phrases.
-------------------------------------------------------------------------
-r9721 | felicity | 2004-03-23 15:55:53 +0000 (Tue, 23 Mar 2004) | 1 line
-
-make sure that bayes journal entries have the token in them appropriately ...
-------------------------------------------------------------------------
-r9696 | quinlan | 2004-03-23 01:31:00 +0000 (Tue, 23 Mar 2004) | 2 lines
-
-somewhat less confusing logic (and maybe more correct)
-
-------------------------------------------------------------------------
-r9686 | jm | 2004-03-22 20:59:10 +0000 (Mon, 22 Mar 2004) | 1 line
-
-updated MANIFEST
-------------------------------------------------------------------------
-r9685 | jm | 2004-03-22 20:56:47 +0000 (Mon, 22 Mar 2004) | 1 line
-
-oops. thanks Mike, caught it again
-------------------------------------------------------------------------
-r9684 | parker | 2004-03-22 19:33:38 +0000 (Mon, 22 Mar 2004) | 1 line
-
-bump number of tests
-------------------------------------------------------------------------
-r9660 | jm | 2004-03-22 08:16:09 +0000 (Mon, 22 Mar 2004) | 1 line
-
-SPF now providing no FPs or FNs for me that are bug-related; so, promoting to main ruleset.  (if you're getting bug-related FPs/FNs, post them please.)   also, moved into a plugin and added a test
-------------------------------------------------------------------------
-r9659 | jm | 2004-03-21 02:50:26 +0000 (Sun, 21 Mar 2004) | 1 line
-
-added new spamsign: T_SUBJ_2_NUM_PARENS
-------------------------------------------------------------------------
-r9634 | quinlan | 2004-03-19 20:59:38 +0000 (Fri, 19 Mar 2004) | 2 lines
-
-remove T_HTML_WEB_BUGS
-
-------------------------------------------------------------------------
-r9612 | quinlan | 2004-03-19 08:21:35 +0000 (Fri, 19 Mar 2004) | 2 lines
-
-bug 2996: HTML attribute testing
-
-------------------------------------------------------------------------
-r9611 | quinlan | 2004-03-19 08:06:57 +0000 (Fri, 19 Mar 2004) | 2 lines
-
-promote T_HTML_OBFUSCATE5* to HTML_OBFUSCATE* starting with 5% instead of 0%
-
-------------------------------------------------------------------------
-r9610 | quinlan | 2004-03-19 07:46:31 +0000 (Fri, 19 Mar 2004) | 4 lines
-
-promote T_DOMAIN_RATIO_026 to DOMAIN_RATIO
-at least cache URIs in get_uri_list()
-tidy some code
-
-------------------------------------------------------------------------
-r9606 | quinlan | 2004-03-19 05:24:02 +0000 (Fri, 19 Mar 2004) | 2 lines
-
-bug 3194: constants can't be used directly in RE
-
-------------------------------------------------------------------------
-r9598 | felicity | 2004-03-19 01:22:28 +0000 (Fri, 19 Mar 2004) | 1 line
-
-bug 3193: find_parts() wasn't going deep enough due to a bug introduced when find_parts() and _find_parts() got split... :(
-------------------------------------------------------------------------
-r9595 | quinlan | 2004-03-19 00:32:51 +0000 (Fri, 19 Mar 2004) | 2 lines
-
-add new tests to check for when a HELO IP address is wrong
-
-------------------------------------------------------------------------
-r9593 | quinlan | 2004-03-18 19:58:26 +0000 (Thu, 18 Mar 2004) | 3 lines
-
-remove HTML_COMMENT_RATIO
-fix T_HTML_WEB_BUGS regular expression
-
-------------------------------------------------------------------------
-r9592 | felicity | 2004-03-18 18:16:35 +0000 (Thu, 18 Mar 2004) | 1 line
-
-bug 3189: report_safe 1  and rewrite_headers weren't working together...  fixed.
-------------------------------------------------------------------------
-r9591 | parker | 2004-03-18 16:51:03 +0000 (Thu, 18 Mar 2004) | 1 line
-
-upped number of tests
-------------------------------------------------------------------------
-r9590 | parker | 2004-03-18 07:24:05 +0000 (Thu, 18 Mar 2004) | 8 lines
-
-
-Bug 3187 - trim_rules broke
-
-trim_rules was not aware of the new rule priorities.  Created helper
-methods in Conf.pm to hide the whole priority thing.  Also moved
-trim_rules and add_meta_depends into Conf.pm.
-
-
-------------------------------------------------------------------------
-r9589 | quinlan | 2004-03-18 07:21:25 +0000 (Thu, 18 Mar 2004) | 2 lines
-
-delete score
-
-------------------------------------------------------------------------
-r9588 | quinlan | 2004-03-18 07:10:19 +0000 (Thu, 18 Mar 2004) | 2 lines
-
-invert weird negation
-
-------------------------------------------------------------------------
-r9587 | quinlan | 2004-03-18 06:59:41 +0000 (Thu, 18 Mar 2004) | 3 lines
-
-fix test failure - I don't really think we need to do a ham test here
-anyway
-
-------------------------------------------------------------------------
-r9586 | quinlan | 2004-03-18 06:34:00 +0000 (Thu, 18 Mar 2004) | 4 lines
-
-check_for_mime_text_only is not needed yet
-promote T_BILL_1618 to BILL_1618, remove UNDER_BILL_1618
-T_DIGEST_MULTIPLE is a net test
-
-------------------------------------------------------------------------
-r9582 | jm | 2004-03-18 04:58:24 +0000 (Thu, 18 Mar 2004) | 1 line
-
-bug 3048: noted sleep(1) libdb bug
-------------------------------------------------------------------------
-r9581 | jm | 2004-03-18 04:50:42 +0000 (Thu, 18 Mar 2004) | 1 line
-
-bug 3183: Received line with extra space misparsed
-------------------------------------------------------------------------
-r9580 | jm | 2004-03-18 04:48:08 +0000 (Thu, 18 Mar 2004) | 1 line
-
-oops, typo and too-long desc
-------------------------------------------------------------------------
-r9578 | jm | 2004-03-18 03:33:01 +0000 (Thu, 18 Mar 2004) | 1 line
-
-killed T_REPLY_WITHOUT_HDRS, made JS charcode one harder
-------------------------------------------------------------------------
-r9577 | jm | 2004-03-18 03:27:01 +0000 (Thu, 18 Mar 2004) | 1 line
-
-promoted remaining HELO_DYNAMIC rules, working well
-------------------------------------------------------------------------
-r9576 | jm | 2004-03-18 02:52:38 +0000 (Thu, 18 Mar 2004) | 1 line
-
-bug 3176: inviz text that should be ignored, was not; bug 3137: BAYES rules were modifying body, fixed; bug 3173: invisible text investigation, still ongoing
-------------------------------------------------------------------------
-r9575 | quinlan | 2004-03-18 00:11:22 +0000 (Thu, 18 Mar 2004) | 3 lines
-
-one last try before we bail on HTML_COMMENT_RATIO
-
-
-------------------------------------------------------------------------
-r9573 | quinlan | 2004-03-17 22:06:01 +0000 (Wed, 17 Mar 2004) | 2 lines
-
-try variation of HTML_WEB_BUGS instead since the other rules weren't good
-
-------------------------------------------------------------------------
-r9572 | sidney | 2004-03-17 17:42:36 +0000 (Wed, 17 Mar 2004) | 2 lines
-
-Bug 3021: Use whitelist_from_rcvd for a new forgery rule
-
-------------------------------------------------------------------------
-r9571 | parker | 2004-03-17 17:32:54 +0000 (Wed, 17 Mar 2004) | 10 lines
-
-Bug 2912 - Allow test order to be controlled by "priority" setting
-
-Added ability to assign priority to tests (ignored for RBL tests).
-Meta tests must have a priority of at least 500. Moved all (except
-starting of RBL queries) test methods into priority loop.  Optimized
-test methods to make up for speed lost by running methods multiple
-times for each message.  Set AWL test to priority 1000 to make sure
-that it runs after all other tests have been run.
-
-
-------------------------------------------------------------------------
-r9570 | sidney | 2004-03-17 15:43:15 +0000 (Wed, 17 Mar 2004) | 2 lines
-
-Add comment to rule_names test output so people will stop filing bug reports about it
-
-------------------------------------------------------------------------
-r9565 | quinlan | 2004-03-17 08:29:37 +0000 (Wed, 17 Mar 2004) | 2 lines
-
-oops
-
-------------------------------------------------------------------------
-r9564 | quinlan | 2004-03-17 08:26:20 +0000 (Wed, 17 Mar 2004) | 3 lines
-
-fix comment ratio code
-test new thresholds for HTML_COMMENT_RATIO test
-
-------------------------------------------------------------------------
-r9557 | quinlan | 2004-03-17 08:03:45 +0000 (Wed, 17 Mar 2004) | 2 lines
-
-minor change to UNWANTED_LANGUAGE_BODY
-
-------------------------------------------------------------------------
-r9556 | quinlan | 2004-03-17 08:00:05 +0000 (Wed, 17 Mar 2004) | 2 lines
-
-add img_src text array for tests 
-
-------------------------------------------------------------------------
-r9547 | jm | 2004-03-17 05:56:23 +0000 (Wed, 17 Mar 2004) | 1 line
-
-oops, typo
-------------------------------------------------------------------------
-r9546 | jm | 2004-03-17 05:48:33 +0000 (Wed, 17 Mar 2004) | 1 line
-
-bug 2017: add rule for IMGs ending in /
-------------------------------------------------------------------------
-r9541 | jm | 2004-03-17 03:47:47 +0000 (Wed, 17 Mar 2004) | 1 line
-
-promoted the 1.0-S/O HELO_DYNAMIC_* rules; removed some FAKE_HELO rules with lousy scores.
-------------------------------------------------------------------------
-r9540 | jm | 2004-03-17 03:23:22 +0000 (Wed, 17 Mar 2004) | 1 line
-
-oops, didn't mean to check those in
-------------------------------------------------------------------------
-r9539 | jm | 2004-03-17 03:22:05 +0000 (Wed, 17 Mar 2004) | 1 line
-
-fix T_HELO_DYNAMIC fps; add a load more patterns too
-------------------------------------------------------------------------
-r9536 | quinlan | 2004-03-16 20:14:01 +0000 (Tue, 16 Mar 2004) | 3 lines
-
-add T_HTML_PLAIN_TEXT2 for kicks
-revisions of the drug rules
-
-------------------------------------------------------------------------
-r9535 | quinlan | 2004-03-16 20:08:13 +0000 (Tue, 16 Mar 2004) | 2 lines
-
-just provide the fragile HABEAS_SWE rule as a commented-out example
-
-------------------------------------------------------------------------
-r9531 | felicity | 2004-03-16 15:01:02 +0000 (Tue, 16 Mar 2004) | 1 line
-
-updates to the accessdb code -- some versions of makemap/postmap add nulls to the end of values and keys so look for that, accept \d+ as an error code (postfix).
-------------------------------------------------------------------------
-r9530 | felicity | 2004-03-16 14:58:43 +0000 (Tue, 16 Mar 2004) | 1 line
-
-bug 3180: if matching headers with RE, make sure to use ':[ \t]' and not ':\s' since the \s matches \n, which works great on blank headers, leaving the rest of the RE likely to explode in your face.
-------------------------------------------------------------------------
-r9523 | jm | 2004-03-16 06:34:32 +0000 (Tue, 16 Mar 2004) | 1 line
-
-plugin speedup: cache the list of plugins and method refs for each subroutine name
-------------------------------------------------------------------------
-r9520 | jm | 2004-03-16 06:23:50 +0000 (Tue, 16 Mar 2004) | 1 line
-
-fix basic_lint.t failure; multiple plugins registered meant that return value from one was overwritten by the next
-------------------------------------------------------------------------
-r9519 | jm | 2004-03-16 05:56:35 +0000 (Tue, 16 Mar 2004) | 1 line
-
-oops, test failure in hashcash.t
-------------------------------------------------------------------------
-r9515 | jm | 2004-03-16 03:58:17 +0000 (Tue, 16 Mar 2004) | 1 line
-
-bug 3027: bayes_dump_to_trusted_networks missing prereq warning
-------------------------------------------------------------------------
-r9509 | jm | 2004-03-16 03:02:50 +0000 (Tue, 16 Mar 2004) | 1 line
-
-dammit! conditional code due to plugin use and --lint behaviour for scores with no rules
-------------------------------------------------------------------------
-r9508 | jm | 2004-03-16 03:01:06 +0000 (Tue, 16 Mar 2004) | 1 line
-
-oops, score in the rules file
-------------------------------------------------------------------------
-r9507 | jm | 2004-03-16 03:00:58 +0000 (Tue, 16 Mar 2004) | 1 line
-
-oops, score in the rules file
-------------------------------------------------------------------------
-r9506 | jm | 2004-03-16 02:41:24 +0000 (Tue, 16 Mar 2004) | 1 line
-
-Hashcash moved to main ruleset.  Scores may need manual tweaking
-------------------------------------------------------------------------
-r9505 | jm | 2004-03-16 02:40:33 +0000 (Tue, 16 Mar 2004) | 1 line
-
-look for init.pre in system rules dir if not in /etc/mail; used to support running from build dir
-------------------------------------------------------------------------
-r9499 | jm | 2004-03-15 23:09:38 +0000 (Mon, 15 Mar 2004) | 1 line
-
-oops, thx Mike
-------------------------------------------------------------------------
-r9491 | jm | 2004-03-15 08:37:39 +0000 (Mon, 15 Mar 2004) | 1 line
-
-Theo, pls review.  think you meant this; avoids undef errors
-------------------------------------------------------------------------
-r9490 | jm | 2004-03-15 08:34:25 +0000 (Mon, 15 Mar 2004) | 1 line
-
-moved hashcash code into a plugin (bug 3170)
-------------------------------------------------------------------------
-r9489 | jm | 2004-03-15 08:34:04 +0000 (Mon, 15 Mar 2004) | 1 line
-
-moved hashcash code into a plugin (bug 3170)
-------------------------------------------------------------------------
-r9485 | jm | 2004-03-15 06:07:57 +0000 (Mon, 15 Mar 2004) | 1 line
-
-added init.pre file.  NOTE: filename will probably change based on review, so get making suggestions ;)
-------------------------------------------------------------------------
-r9482 | jm | 2004-03-15 05:45:03 +0000 (Mon, 15 Mar 2004) | 1 line
-
-allow user override of plugins through a specially-treated file, '/etc/mail/spamassassin/init.pre'
-------------------------------------------------------------------------
-r9481 | jm | 2004-03-15 05:22:17 +0000 (Mon, 15 Mar 2004) | 1 line
-
-adding test for bug 2906 - Courier received header format
-------------------------------------------------------------------------
-r9480 | jm | 2004-03-15 05:16:39 +0000 (Mon, 15 Mar 2004) | 1 line
-
-bug 1923: multicast and other 'very reserved' IANA addresses should not appear in Received headers; they're forgeries.   also noted some failures to catch those in Constants.pm
-------------------------------------------------------------------------
-r9460 | jm | 2004-03-14 05:49:08 +0000 (Sun, 14 Mar 2004) | 1 line
-
-bug 2129: bayes tweak -- use only visible text for Bayesian classification and learning, in other words ignore invisible or low-contrast text.
-------------------------------------------------------------------------
-r9448 | jm | 2004-03-14 02:05:14 +0000 (Sun, 14 Mar 2004) | 1 line
-
-22-char limit
-------------------------------------------------------------------------
-r9447 | jm | 2004-03-14 01:16:48 +0000 (Sun, 14 Mar 2004) | 1 line
-
-bug 2129: results of new Bayes tweaking -- numeric token decomposition no longer useful, dropped; decomposed text tokens (Foo? is duped as foo? Foo foo) added; dual header-mapping tweaks added for Message-Id, In-Reply-To, From/To/Cc, X-Mailer and User-Agent headers; and Henry's fix for bug 3118 for dealing with unbalanced corpora.
-------------------------------------------------------------------------
-r9446 | jm | 2004-03-14 01:03:48 +0000 (Sun, 14 Mar 2004) | 1 line
-
-updated bayes-testing with corrected details on how to run a 10-fold cross-validation run for testing Bayes.  Go forth and tweak -- please...
-------------------------------------------------------------------------
-r9445 | jm | 2004-03-14 00:52:59 +0000 (Sun, 14 Mar 2004) | 1 line
-
-added test case for bug 3004
-------------------------------------------------------------------------
-r9433 | felicity | 2004-03-13 17:52:39 +0000 (Sat, 13 Mar 2004) | 1 line
-
-bug 3167: a few more places needed to be aware that bayes_score can be undef now via bug 2279
-------------------------------------------------------------------------
-r9402 | quinlan | 2004-03-13 06:58:39 +0000 (Sat, 13 Mar 2004) | 2 lines
-
-add IADB trusted
-
-------------------------------------------------------------------------
-r9397 | quinlan | 2004-03-13 05:27:43 +0000 (Sat, 13 Mar 2004) | 2 lines
-
-bug 3128: change AUTHOR to project
-
-------------------------------------------------------------------------
-r9396 | felicity | 2004-03-13 05:08:10 +0000 (Sat, 13 Mar 2004) | 1 line
-
-Making BayesStoreSQL and BayesStoreDBM to BayesStore/SQL and BayesStore/DBM ...  It's a bit cleaner this way. :)
-------------------------------------------------------------------------
-r9394 | quinlan | 2004-03-13 02:18:27 +0000 (Sat, 13 Mar 2004) | 2 lines
-
-more HTML obfuscation
-
-------------------------------------------------------------------------
-r9392 | quinlan | 2004-03-13 00:04:55 +0000 (Sat, 13 Mar 2004) | 2 lines
-
-assume this paren is wanted
-
-------------------------------------------------------------------------
-r9391 | felicity | 2004-03-12 21:07:34 +0000 (Fri, 12 Mar 2004) | 1 line
-
-update sa-learn docs.  rename (but keep backwards compat support for) --rebuild and --no-rebuild to be the more accurate --sync and --nosync since the option specifies that a journal sync should/should not occur... there's really no rebuilding involved.
-------------------------------------------------------------------------
-r9390 | felicity | 2004-03-12 21:06:07 +0000 (Fri, 12 Mar 2004) | 1 line
-
-bug 3164: 2.6x allowed old databaes to be used for check(), dump(), etc (anything that didn't write to the db).  for 3.0 we're dropping that support -- databases must now be upgraded before they're usable.
-------------------------------------------------------------------------
-r9389 | quinlan | 2004-03-12 20:46:12 +0000 (Fri, 12 Mar 2004) | 2 lines
-
-more work on HTML obfuscation rules
-
-------------------------------------------------------------------------
-r9388 | felicity | 2004-03-12 20:31:17 +0000 (Fri, 12 Mar 2004) | 1 line
-
-no more PORN_4, so kill the score.
-------------------------------------------------------------------------
-r9387 | quinlan | 2004-03-12 19:00:18 +0000 (Fri, 12 Mar 2004) | 2 lines
-
-bug 3163: probable improvement of HTML obfuscation test
-
-------------------------------------------------------------------------
-r9386 | felicity | 2004-03-12 16:44:31 +0000 (Fri, 12 Mar 2004) | 1 line
-
-bug 3155: parts which claim to be message/rfc822 but have no body content would cause the parser to wait on STDIN...  if there is no body content, don't bother parsing into a subtree.
-------------------------------------------------------------------------
-r9385 | parker | 2004-03-12 16:15:05 +0000 (Fri, 12 Mar 2004) | 1 line
-
-Bug 3162: document noautolearn tflag
-------------------------------------------------------------------------
-r9384 | climent | 2004-03-12 13:12:16 +0000 (Fri, 12 Mar 2004) | 2 lines
-
-Uploading Spanish ruls...
-
-------------------------------------------------------------------------
-r9381 | quinlan | 2004-03-12 07:07:13 +0000 (Fri, 12 Mar 2004) | 2 lines
-
-some drug rules
-
-------------------------------------------------------------------------
-r9374 | jm | 2004-03-12 02:18:43 +0000 (Fri, 12 Mar 2004) | 1 line
-
-moved PORN URI rules to 20_porn.cf, and shortened descs
-------------------------------------------------------------------------
-r9373 | jm | 2004-03-12 01:21:47 +0000 (Fri, 12 Mar 2004) | 1 line
-
-bug 3150: removed PORN_4 and split up into the worthwhile sub-rule parts; dropped the 'teen' rule and a few long-dead spammer domains
-------------------------------------------------------------------------
-r9372 | jm | 2004-03-12 00:56:42 +0000 (Fri, 12 Mar 2004) | 1 line
-
-bug 2713: removed code from Dustin Sallings, since we never got a CLA on-paper and it's holding up ASF migration.  This means the --virtual-config switch is now gone; but --virtual-config-dir is still present, so users can migrate to that
-------------------------------------------------------------------------
-r9371 | zelgadis | 2004-03-12 00:56:12 +0000 (Fri, 12 Mar 2004) | 4 lines
-
-I modified this intead of /etc/mail/spamassassin/local.cf; I feel so stupid.
-
-*whacks self with a clue-stick*
-
-------------------------------------------------------------------------
-r9364 | felicity | 2004-03-11 23:26:30 +0000 (Thu, 11 Mar 2004) | 1 line
-
-bug 1843: try less complex S.1618 matching
-------------------------------------------------------------------------
-r9362 | felicity | 2004-03-11 22:42:59 +0000 (Thu, 11 Mar 2004) | 1 line
-
-bug 2168: look for malformed/non-existent mozilla user-agent ...
-------------------------------------------------------------------------
-r9361 | felicity | 2004-03-11 22:30:11 +0000 (Thu, 11 Mar 2004) | 1 line
-
-bug 2279: bayes shouldn't use 0.5 as an error condition.  leave that up to the calling functions.  we now return undef when a probability can't be calculated.  the BAYES_* rules can now include 0.5 as that's a valid probabality now.
-------------------------------------------------------------------------
-r9360 | felicity | 2004-03-11 18:52:14 +0000 (Thu, 11 Mar 2004) | 1 line
-
-bug 3112: if at least one bayes token was found in the db, but they were all discounted due to their overall strength, we'd potentially continue and get division by zero errors when calculating probability.  so exit out if there are no 'strong' tokens available.
-------------------------------------------------------------------------
-r9359 | felicity | 2004-03-11 18:40:30 +0000 (Thu, 11 Mar 2004) | 1 line
-
-bug 3152: ldap/README had attr and scope in the wrong order in the ldap url.  corrected to be compliant with rfc 2255.
-------------------------------------------------------------------------
-r9348 | zelgadis | 2004-03-11 05:07:36 +0000 (Thu, 11 Mar 2004) | 2 lines
-
-Bug 3153: Detect HTML pretending to be text
-
-------------------------------------------------------------------------
-r9347 | felicity | 2004-03-11 04:22:46 +0000 (Thu, 11 Mar 2004) | 1 line
-
-get_magic_re can just use db_version ...
-------------------------------------------------------------------------
-r9346 | felicity | 2004-03-11 03:28:15 +0000 (Thu, 11 Mar 2004) | 1 line
-
-tokenize_line was making lots of subroutine calls to get_magic_re in its tight loop of token checking.  let's just make the call once and cache it.
-------------------------------------------------------------------------
-r9345 | quinlan | 2004-03-10 23:26:55 +0000 (Wed, 10 Mar 2004) | 2 lines
-
-even tinier
-
-------------------------------------------------------------------------
-r9344 | quinlan | 2004-03-10 23:25:05 +0000 (Wed, 10 Mar 2004) | 2 lines
-
-very tiny speed-up
-
-------------------------------------------------------------------------
-r9340 | quinlan | 2004-03-10 08:25:46 +0000 (Wed, 10 Mar 2004) | 2 lines
-
-revise Habeas rules
-
-------------------------------------------------------------------------
-r9337 | jm | 2004-03-10 05:58:37 +0000 (Wed, 10 Mar 2004) | 1 line
-
-bug 3121: added test suite for Received-header parser
-------------------------------------------------------------------------
-r9330 | felicity | 2004-03-10 03:52:57 +0000 (Wed, 10 Mar 2004) | 1 line
-
-move the receive_date code after the probability check in case we exit before using the atime value
-------------------------------------------------------------------------
-r9329 | jm | 2004-03-10 03:44:17 +0000 (Wed, 10 Mar 2004) | 1 line
-
-bug 2811: Polish translations from Jerzy Szczudlowski and radek at alter dot pl
-------------------------------------------------------------------------
-r9328 | jm | 2004-03-10 03:31:40 +0000 (Wed, 10 Mar 2004) | 1 line
-
-URIBL: stop querying against XBL, it provides 0 hits
-------------------------------------------------------------------------
-r9327 | felicity | 2004-03-10 03:17:43 +0000 (Wed, 10 Mar 2004) | 1 line
-
-fix a typo and make dump more efficient (use while/each instead of foreach).
-------------------------------------------------------------------------
-r9321 | felicity | 2004-03-10 00:53:49 +0000 (Wed, 10 Mar 2004) | 1 line
-
-fix up a few small issues related to the previous bayes changes
-------------------------------------------------------------------------
-r9320 | felicity | 2004-03-10 00:48:54 +0000 (Wed, 10 Mar 2004) | 1 line
-
-make the bayes scan/tokenize code work a bit more straight forward.  for instance, have tokenize() uniq the list of tokens, not each function which calls it...
-------------------------------------------------------------------------
-r9319 | felicity | 2004-03-09 23:57:12 +0000 (Tue, 09 Mar 2004) | 1 line
-
-fix up a comment...
-------------------------------------------------------------------------
-r9316 | felicity | 2004-03-09 23:34:23 +0000 (Tue, 09 Mar 2004) | 1 line
-
-put the html results in metadata!
-------------------------------------------------------------------------
-r9315 | quinlan | 2004-03-09 20:39:16 +0000 (Tue, 09 Mar 2004) | 2 lines
-
-promote new double IP rules
-
-------------------------------------------------------------------------
-r9314 | quinlan | 2004-03-09 20:30:05 +0000 (Tue, 09 Mar 2004) | 2 lines
-
-add net tflag
-
-------------------------------------------------------------------------
-r9309 | felicity | 2004-03-09 07:38:25 +0000 (Tue, 09 Mar 2004) | 1 line
-
-made the --mbox docs a little more verbose
-------------------------------------------------------------------------
-r9307 | felicity | 2004-03-09 06:04:09 +0000 (Tue, 09 Mar 2004) | 1 line
-
-bug 3077: more work to speed up remove_spamassassin_markup...  'report_safe 0' now saves a pristine copy of the header to X-Spam-Prev-Header, and remove_sa_markup properly moves it back.  it also keep backward compatibility for pre-3.0's rewrite headers, which unfortunately means the config is loaded.  but now we only load the config when necessary (ie: if the message(s) are report_safe encapsulated, no config is read. ;)    made a few other efficiency improvements, and fixed the stripmarkup test to deal with the new way the markup is removed.
-------------------------------------------------------------------------
-r9306 | quinlan | 2004-03-09 06:01:56 +0000 (Tue, 09 Mar 2004) | 2 lines
-
-bug 3146: add test rules for the ISIPP Accreditation Database
-
-------------------------------------------------------------------------
-r7059 | jm | 2004-03-09 03:14:36 +0000 (Tue, 09 Mar 2004) | 1 line
-
-fixed a constants-related test failure.  also reimplemented code that needed reimplementation in Constants.pm, which I think will fix the ALL_IN_TRUSTED fps
-------------------------------------------------------------------------
-r7058 | jm | 2004-03-09 02:59:49 +0000 (Tue, 09 Mar 2004) | 1 line
-
-took Michael's advice and made the constants into REAL constants
-------------------------------------------------------------------------
-r7057 | quinlan | 2004-03-09 00:26:06 +0000 (Tue, 09 Mar 2004) | 2 lines
-
-a few changes to double IP rules
-
-------------------------------------------------------------------------
-r7056 | felicity | 2004-03-09 00:23:49 +0000 (Tue, 09 Mar 2004) | 1 line
-
-have ArchiveIterator -j1 --restart do a forking thing...
-------------------------------------------------------------------------
-r7055 | felicity | 2004-03-08 22:58:48 +0000 (Mon, 08 Mar 2004) | 1 line
-
-the rendered and decoded generation code is now in Message instead of Metadata
-------------------------------------------------------------------------
-r7054 | felicity | 2004-03-08 22:48:07 +0000 (Mon, 08 Mar 2004) | 1 line
-
-running in test mode caused confusion...
-------------------------------------------------------------------------
-r7053 | felicity | 2004-03-08 21:30:26 +0000 (Mon, 08 Mar 2004) | 1 line
-
-bug 3144: don't subparse message/* types if the whole message claims to be message/* ...   also, make sure we parse the decoded version of the part...
-------------------------------------------------------------------------
-r7052 | quinlan | 2004-03-08 08:05:22 +0000 (Mon, 08 Mar 2004) | 3 lines
-
-a backhair variant
-revision of double IP rules
-
-------------------------------------------------------------------------
-r7051 | jm | 2004-03-08 07:10:19 +0000 (Mon, 08 Mar 2004) | 1 line
-
-updated MANIFEST
-------------------------------------------------------------------------
-r7050 | quinlan | 2004-03-08 06:53:57 +0000 (Mon, 08 Mar 2004) | 2 lines
-
-add backhair rules based on idea from Jennifer Wheeler and Adam Lopresto
-
-------------------------------------------------------------------------
-r7049 | jm | 2004-03-08 06:17:50 +0000 (Mon, 08 Mar 2004) | 1 line
-
-removed comment I meant to remove before ;)
-------------------------------------------------------------------------
-r7048 | jm | 2004-03-08 05:58:04 +0000 (Mon, 08 Mar 2004) | 1 line
-
-a whole load of rules promoted, several removed, including OPT_HEADER (which was giving a .64 S/O)
-------------------------------------------------------------------------
-r7047 | jm | 2004-03-08 04:58:59 +0000 (Mon, 08 Mar 2004) | 1 line
-
-trimmed down desc lengths
-------------------------------------------------------------------------
-r7046 | jm | 2004-03-08 04:53:19 +0000 (Mon, 08 Mar 2004) | 1 line
-
-added rule to catch 'String.fromCharCode(chinner[encroach] ^ despairs[encroach % Rumford]);' type spams
-------------------------------------------------------------------------
-r7045 | quinlan | 2004-03-08 04:42:19 +0000 (Mon, 08 Mar 2004) | 2 lines
-
-revision of drug rules
-
-------------------------------------------------------------------------
-r7044 | jm | 2004-03-08 04:31:11 +0000 (Mon, 08 Mar 2004) | 1 line
-
-super-easy recent pattern
-------------------------------------------------------------------------
-r7043 | duncf | 2004-03-07 22:28:21 +0000 (Sun, 07 Mar 2004) | 1 line
-
-Bug 2988: Patch from Bob Apthorpe for sa-stats.pl
-------------------------------------------------------------------------
-r7042 | felicity | 2004-03-07 08:51:33 +0000 (Sun, 07 Mar 2004) | 1 line
-
-bug 2632: if running spamassassin in test mode, force disable things like autowhitelist and bayes autolearn (things that have a memory...)
-------------------------------------------------------------------------
-r7041 | felicity | 2004-03-07 08:43:10 +0000 (Sun, 07 Mar 2004) | 1 line
-
-bug 2220: added test rule to check if more than 1 network digest check considers the mail spam
-------------------------------------------------------------------------
-r7040 | felicity | 2004-03-07 08:40:01 +0000 (Sun, 07 Mar 2004) | 1 line
-
-bug 2201: allow relative scores to be put in the configuration file
-------------------------------------------------------------------------
-r7039 | felicity | 2004-03-07 06:10:14 +0000 (Sun, 07 Mar 2004) | 1 line
-
-oops.  wrong paren thing.
-------------------------------------------------------------------------
-r7038 | felicity | 2004-03-07 06:08:01 +0000 (Sun, 07 Mar 2004) | 1 line
-
-fix up a few small issues with the message/* parsing patch ...
-------------------------------------------------------------------------
-r7037 | felicity | 2004-03-07 06:05:09 +0000 (Sun, 07 Mar 2004) | 1 line
-
-bug 3069: parse message/* parts into a subtree of the message/* part.  makes get_rendered/get_decoded only look for text parts (will go into the message tree), etc.
-------------------------------------------------------------------------
-r7036 | quinlan | 2004-03-07 05:31:02 +0000 (Sun, 07 Mar 2004) | 3 lines
-
-add some more AHBL subtests
-rename T_RCVD_IN_AHBL to __RCVD_IN_AHBL
-
-------------------------------------------------------------------------
-r7035 | quinlan | 2004-03-07 05:18:57 +0000 (Sun, 07 Mar 2004) | 2 lines
-
-bug 3129: only load a plugin once, fix from Matthew Cline
-
-------------------------------------------------------------------------
-r7034 | quinlan | 2004-03-06 22:51:26 +0000 (Sat, 06 Mar 2004) | 3 lines
-
-remove backup flag for rsync
-chmod after rsync
-
-------------------------------------------------------------------------
-r7033 | quinlan | 2004-03-06 20:19:01 +0000 (Sat, 06 Mar 2004) | 2 lines
-
-bug 3132: some more double IP rules to test
-
-------------------------------------------------------------------------
-r7032 | felicity | 2004-03-06 19:36:28 +0000 (Sat, 06 Mar 2004) | 1 line
-
-make the decoded/rendered body part functions a bit more efficient and streamlined.
-------------------------------------------------------------------------
-r7030 | felicity | 2004-03-06 06:05:50 +0000 (Sat, 06 Mar 2004) | 1 line
-
-let spamassassin report the number of messages examined as long as the examination doesn't produce output of its own.
-------------------------------------------------------------------------
-r7029 | quinlan | 2004-03-06 04:58:22 +0000 (Sat, 06 Mar 2004) | 2 lines
-
-fix another t/rule_names.t failure
-
-------------------------------------------------------------------------
-r7025 | felicity | 2004-03-06 00:47:28 +0000 (Sat, 06 Mar 2004) | 1 line
-
-bug 3127: autolearn now has a 'disabled' state which occurs if autolearning is, well, disabled.
-------------------------------------------------------------------------
-r7024 | felicity | 2004-03-05 23:47:47 +0000 (Fri, 05 Mar 2004) | 1 line
-
-fix small pod oopsie
-------------------------------------------------------------------------
-r7023 | felicity | 2004-03-05 23:45:03 +0000 (Fri, 05 Mar 2004) | 1 line
-
-fix more rule hitting itself issues...
-------------------------------------------------------------------------
-r7022 | felicity | 2004-03-05 23:15:46 +0000 (Fri, 05 Mar 2004) | 1 line
-
-bug 1890: spamassassin now uses ArchiveIterator.  This lets us do things like 'spamassassin -d --mbox file1' and have the functionality go over the entire mbox file.  same for checks, adding to white/black-lists, etc.
-------------------------------------------------------------------------
-r7021 | felicity | 2004-03-05 22:20:59 +0000 (Fri, 05 Mar 2004) | 1 line
-
-if we're looking at messages that aren't specified as spam or ham, message_array gets confused.  so default to ham.
-------------------------------------------------------------------------
-r7020 | quinlan | 2004-03-05 21:18:12 +0000 (Fri, 05 Mar 2004) | 2 lines
-
-fix a t/rule_names.t failure
-
-------------------------------------------------------------------------
-r7019 | quinlan | 2004-03-05 20:54:09 +0000 (Fri, 05 Mar 2004) | 2 lines
-
-don't change @$body since it affects other tests!
-
-------------------------------------------------------------------------
-r7014 | parker | 2004-03-05 16:43:25 +0000 (Fri, 05 Mar 2004) | 7 lines
-
-PR3006 SQL user-prefs stopped working latest trunk
-  When parsing the Conf object expected to be able call methods off of
-  the main SA object.  The problem is that we delete the object in
-  init so it's space can be re-used.  This fix sets the main SA object
-  in conf before a call to parse the scores, and then deletes it
-  afterward.
-
-------------------------------------------------------------------------
-r7013 | parker | 2004-03-05 16:32:14 +0000 (Fri, 05 Mar 2004) | 1 line
-
-removed extra debug statement
-------------------------------------------------------------------------
-r7012 | quinlan | 2004-03-05 08:57:45 +0000 (Fri, 05 Mar 2004) | 2 lines
-
-Net::DNS 0.34 or higher is required to use Mail::SPF::Query
-
-------------------------------------------------------------------------
-r7011 | quinlan | 2004-03-05 05:31:30 +0000 (Fri, 05 Mar 2004) | 2 lines
-
-fix another t/rule_names.t failure
-
-------------------------------------------------------------------------
-r7010 | quinlan | 2004-03-05 05:24:11 +0000 (Fri, 05 Mar 2004) | 2 lines
-
-fix another t/rule_names.t failure by changing OFFERS_ETC to SPECIAL_OFFERS
-
-------------------------------------------------------------------------
-r7009 | quinlan | 2004-03-05 05:19:38 +0000 (Fri, 05 Mar 2004) | 2 lines
-
-just a bit of trimming since I'm stalled on the CSS stuff
-
-------------------------------------------------------------------------
-r7008 | parker | 2004-03-05 05:16:17 +0000 (Fri, 05 Mar 2004) | 15 lines
-
-PR1222: die on error connecting or querying the SQL database
-  If we are unable to connect to the SQL database or if there is an
-  error while performing the query, then we will return a service
-  unavailable error to spamc.
-
-PR1602/1079: Configurable SQL query/per domain defaults
-  Allow customizable SQL queries to retrieve user preferences.
-
-  This allows for all sorts of things, such as domain based overrides,
-  integration with other systems (ie Horde/IMP).
-
-Also removed use of GLOBAL username as a global override in
-ConfSourceSQL.
-
-
-------------------------------------------------------------------------
-r7005 | quinlan | 2004-03-05 03:54:45 +0000 (Fri, 05 Mar 2004) | 2 lines
-
-some rule renaming to fix t/rule_names.t failures
-
-------------------------------------------------------------------------
-r7004 | quinlan | 2004-03-05 03:08:19 +0000 (Fri, 05 Mar 2004) | 2 lines
-
-Subject: drug rules
-
-------------------------------------------------------------------------
-r7003 | quinlan | 2004-03-05 03:05:31 +0000 (Fri, 05 Mar 2004) | 2 lines
-
-replace VIAGRA with DRUG_ED_CAPS
-
-------------------------------------------------------------------------
-r7002 | jm | 2004-03-05 02:07:24 +0000 (Fri, 05 Mar 2004) | 23 lines
-
-a few changes from last night I hadn't checked in yet:
-
-- Fixed fd leak in URIBL code, which was pretty serious after a big mass-check
-  run.  my bad!
-
-- URIBL code now correctly disables itself if mass-check --rules is used and it
-  is not selected; previously it did not.
-
-- added more paranoia to envelope-from retrieval, to deal with the case where
-  an intermediate relay added an X-Envelope-From header (for example) then
-  relayed into a mailing list, which in turn used a new env-from.  old code
-  would have picked up X-Envelope-From, even though that was no longer
-  appropriate.  New code checks for Received headers before that hdr, and
-  ignores it if they exist.
-
-- SPF now working well; only FPs I now get are from ISPs who've set up over-
-  permissive SPF records (*cough BlueYonder.co.uk cough*) and from a couple
-  of domains with buggy SPF records.
-
-- added another (infrequent) Received line format (I think it's TIS -- now NAI
-  -- fwtk).
-
-
-------------------------------------------------------------------------
-r7001 | quinlan | 2004-03-05 01:47:17 +0000 (Fri, 05 Mar 2004) | 5 lines
-
-never say never...
-- add domain spoofing test (getting good results now)
-- move uri_to_domain to Util.pm
-- drop #fragments from URIs
-
-------------------------------------------------------------------------
-r7000 | jm | 2004-03-04 07:21:38 +0000 (Thu, 04 Mar 2004) | 1 line
-
-bug 2603: stop-list for numeric Received tokens not working too well
-------------------------------------------------------------------------
-r6999 | jm | 2004-03-04 07:19:35 +0000 (Thu, 04 Mar 2004) | 1 line
-
-bug 2189: add bayes compression tokens for X-Spam-Relays-Trusted, X-Spam-Relays-Untrusted
-------------------------------------------------------------------------
-r6998 | jm | 2004-03-04 07:14:58 +0000 (Thu, 04 Mar 2004) | 1 line
-
-bug 3016: avoid serious delays from mails with non-resolvable domains
-------------------------------------------------------------------------
-r6997 | jm | 2004-03-04 06:46:55 +0000 (Thu, 04 Mar 2004) | 1 line
-
-added some header-order rules
-------------------------------------------------------------------------
-r6994 | quinlan | 2004-03-04 06:26:04 +0000 (Thu, 04 Mar 2004) | 2 lines
-
-drop the /i
-
-------------------------------------------------------------------------
-r6992 | jm | 2004-03-04 05:56:34 +0000 (Thu, 04 Mar 2004) | 1 line
-
-bug 2876: catch faked reply messages
-------------------------------------------------------------------------
-r6990 | jm | 2004-03-04 05:45:07 +0000 (Thu, 04 Mar 2004) | 1 line
-
-bug 2983: a mistimed timeout results in spurious errors in spamc
-------------------------------------------------------------------------
-r6989 | jm | 2004-03-04 05:35:36 +0000 (Thu, 04 Mar 2004) | 1 line
-
-bug 2809: added rule to work around PRIORITY_NO_NAME fps
-------------------------------------------------------------------------
-r6988 | jm | 2004-03-04 05:25:07 +0000 (Thu, 04 Mar 2004) | 1 line
-
-bug 2952: document :raw suffix
-------------------------------------------------------------------------
-r6987 | jm | 2004-03-04 05:16:31 +0000 (Thu, 04 Mar 2004) | 1 line
-
-added a rule for long hostnames in URIs
-------------------------------------------------------------------------
-r6984 | quinlan | 2004-03-04 02:50:36 +0000 (Thu, 04 Mar 2004) | 2 lines
-
-variations of some drug rules that FP a bit too much
-
-------------------------------------------------------------------------
-r6983 | quinlan | 2004-03-04 02:45:23 +0000 (Thu, 04 Mar 2004) | 2 lines
-
-promote T_RCVD_BY_IP_2 to RCVD_BY_IP
-
-------------------------------------------------------------------------
-r6982 | quinlan | 2004-03-04 02:38:23 +0000 (Thu, 04 Mar 2004) | 2 lines
-
-some drug rules
-
-------------------------------------------------------------------------
-r6981 | quinlan | 2004-03-04 02:21:50 +0000 (Thu, 04 Mar 2004) | 2 lines
-
-separate drug rules (enough for a separate file to make sense)
-
-------------------------------------------------------------------------
-r6980 | quinlan | 2004-03-04 02:14:52 +0000 (Thu, 04 Mar 2004) | 2 lines
-
-fix CELL_PHONE_BOOST self-hits
-
-------------------------------------------------------------------------
-r6979 | quinlan | 2004-03-04 01:01:21 +0000 (Thu, 04 Mar 2004) | 2 lines
-
-bug 887: t script to test that rules don't trigger on their own names
-
-------------------------------------------------------------------------
-r6978 | parker | 2004-03-03 20:57:00 +0000 (Wed, 03 Mar 2004) | 1 line
-
-opps, obviously wrong column in username index
-------------------------------------------------------------------------
-r6977 | quinlan | 2004-03-03 06:43:17 +0000 (Wed, 03 Mar 2004) | 3 lines
-
-promote T_FAKED_AUTHWARN_2 to X_AUTH_WARN_FAKED
-revisions of T_RCVD_BY_IP
-
-------------------------------------------------------------------------
-r6976 | quinlan | 2004-03-03 04:05:44 +0000 (Wed, 03 Mar 2004) | 2 lines
-
-remove some unnecessary translations and scores
-
-------------------------------------------------------------------------
-r6975 | quinlan | 2004-03-03 04:03:56 +0000 (Wed, 03 Mar 2004) | 7 lines
-
-remove some really low eval tests, 7day results:
-  0.000   0.0000   0.0000    0.500   0.12    0.00  HTML_TAG_BALANCE_FONT
-  0.013   0.0125   0.0129    0.493   0.11    2.90  FAKE_HELO_BIGFOOT
-  0.009   0.0085   0.0103    0.453   0.09    0.07  HTML_TAG_BALANCE_A
-  0.003   0.0015   0.0103    0.129   0.00    2.80  FAKE_HELO_USA_NET
-  0.007   0.0015   0.0283    0.051   0.00    0.00  FAKE_HELO_NETZERO
-
-------------------------------------------------------------------------
-r6974 | quinlan | 2004-03-03 03:50:58 +0000 (Wed, 03 Mar 2004) | 2 lines
-
-remove some old spam signature rules
-
-------------------------------------------------------------------------
-r6973 | quinlan | 2004-03-03 03:32:47 +0000 (Wed, 03 Mar 2004) | 7 lines
-
-share same eval test between HTML comments and HTML titles
-promote new RCVD_DOUBLE_IP rules
-promote T_MIME_BOUND_DIGITS15 to MIME_BOUND_DIGITS_15
-demote T_RCVD_BY_IP
-demote T_FAKED_IP_IN_RCVD
-remove HTML_COMMENT_SKY
-
-------------------------------------------------------------------------
-r6972 | felicity | 2004-03-03 01:00:44 +0000 (Wed, 03 Mar 2004) | 1 line
-
-another update
-------------------------------------------------------------------------
-r6971 | felicity | 2004-03-02 22:08:28 +0000 (Tue, 02 Mar 2004) | 1 line
-
-update the update_devel script a little bit -- clean up more after itself, etc.
-------------------------------------------------------------------------
-r6970 | felicity | 2004-03-02 19:45:42 +0000 (Tue, 02 Mar 2004) | 1 line
-
-bug 2012: move anything that's not a check() out from check().  in this case, the report generation code -- moved to get_report().
-------------------------------------------------------------------------
-r6963 | jm | 2004-03-02 04:31:18 +0000 (Tue, 02 Mar 2004) | 1 line
-
-fixed MANIFEST bug
-------------------------------------------------------------------------
-r6962 | felicity | 2004-03-02 04:26:16 +0000 (Tue, 02 Mar 2004) | 1 line
-
-added some more meat to report_safe.  specifically, look for report_safe 0 to kill 'x-spam-status: no' in the original message
-------------------------------------------------------------------------
-r6961 | felicity | 2004-03-02 03:16:31 +0000 (Tue, 02 Mar 2004) | 1 line
-
-bug 3117: merged sa-learn and CmdLearn together.  set --dump to work even if use_bayes is 0.  gave untie_db a return value. some bayes functions were returning 1 for error, fixed that around too...
-------------------------------------------------------------------------
-r6960 | jm | 2004-03-02 02:45:58 +0000 (Tue, 02 Mar 2004) | 1 line
-
-updated MANIFEST for other people's additions ;)
-------------------------------------------------------------------------
-r6959 | jm | 2004-03-02 02:40:51 +0000 (Tue, 02 Mar 2004) | 1 line
-
-added test to ensure various semantics of our rule types are working
-------------------------------------------------------------------------
-r6958 | quinlan | 2004-03-02 02:04:57 +0000 (Tue, 02 Mar 2004) | 2 lines
-
-remove a few rules
-
-------------------------------------------------------------------------
-r6957 | quinlan | 2004-03-02 01:06:14 +0000 (Tue, 02 Mar 2004) | 2 lines
-
-some basic tests for report_safe option
-
-------------------------------------------------------------------------
-r6956 | felicity | 2004-03-01 22:57:28 +0000 (Mon, 01 Mar 2004) | 1 line
-
-bug 3113: for some reason 'report_safe 0' wasn't removing the original X-Spam- headers before adding the new ones.  doh!
-------------------------------------------------------------------------
-r6955 | quinlan | 2004-03-01 22:24:03 +0000 (Mon, 01 Mar 2004) | 2 lines
-
-bug fix
-
-------------------------------------------------------------------------
-r6954 | quinlan | 2004-03-01 22:22:28 +0000 (Mon, 01 Mar 2004) | 2 lines
-
-T_DOUBLE_IP_* evolves
-
-------------------------------------------------------------------------
-r6953 | quinlan | 2004-03-01 18:51:41 +0000 (Mon, 01 Mar 2004) | 3 lines
-
-bug 3114: add T_HTML_COMMENT_TAG
-add T_FAKED_AUTHWARN_2 to avoid using meta rule for this
-
-------------------------------------------------------------------------
-r6952 | quinlan | 2004-03-01 09:31:42 +0000 (Mon, 01 Mar 2004) | 5 lines
-
-fix test (seems to be working although trusted_networks inference
-seems to be having problems, 212.17.35.14 should be queried twice
-and get back two 127.0.0.1 hits, one query for DNSBL_TEST_WHITELIST
-and one for DNSBL_TEST_TOP)
-
-------------------------------------------------------------------------
-r6945 | jm | 2004-03-01 08:05:06 +0000 (Mon, 01 Mar 2004) | 1 line
-
-try to reduce impact of really slow DNS servers on SA's lookups
-------------------------------------------------------------------------
-r6944 | jm | 2004-03-01 07:07:09 +0000 (Mon, 01 Mar 2004) | 1 line
-
-fixed SPF failures; Received header parser was not working with new message object get_header() method's semantics
-------------------------------------------------------------------------
-r6943 | felicity | 2004-03-01 05:11:43 +0000 (Mon, 01 Mar 2004) | 1 line
-
-add more pod docs
-------------------------------------------------------------------------
-r6942 | parker | 2004-03-01 05:09:39 +0000 (Mon, 01 Mar 2004) | 1 line
-
-PR2457: Updated userpref create def, also re added the PHP admin stuff with a corrected URL
-------------------------------------------------------------------------
-r6941 | parker | 2004-03-01 04:07:29 +0000 (Mon, 01 Mar 2004) | 1 line
-
-PR3095: Update sql documentation to include PostgreSQL examples and instructions, parts from Feargal Reilly
-------------------------------------------------------------------------
-r6940 | parker | 2004-03-01 03:20:27 +0000 (Mon, 01 Mar 2004) | 1 line
-
-PR3091: Do not allow spam/ham counts to go negative on bayes tokens
-------------------------------------------------------------------------
-r6938 | jm | 2004-03-01 00:52:57 +0000 (Mon, 01 Mar 2004) | 1 line
-
-added T_FAKED_AUTHWARN rule
-------------------------------------------------------------------------
-r6937 | quinlan | 2004-02-29 23:42:29 +0000 (Sun, 29 Feb 2004) | 2 lines
-
-a few minor bug fixes
-
-------------------------------------------------------------------------
-r6936 | felicity | 2004-02-29 22:12:03 +0000 (Sun, 29 Feb 2004) | 1 line
-
-doing a bunch of code touchups...  Made MsgNode and MsgMetadata Message::Node and Message::Metadata respectively.  merged MsgParser into Message.  made M::SA::parse() just call Message::new().  added/reworked some docuementation.  found a few places where Message->finish() wasn't being called.  etc.
-------------------------------------------------------------------------
-r6935 | felicity | 2004-02-29 20:06:03 +0000 (Sun, 29 Feb 2004) | 1 line
-
-bug 3100: if the fs fills up, we'll get a partial write failure to the bayes journal.  we used to loop and keep attempting to write out the data, but this would crush systems...  we'll now only try to write out the journal 5 times before failing out, we'll also truncate the journal upon write failure so we don't do a partial journal commit.
-------------------------------------------------------------------------
-r6934 | quinlan | 2004-02-29 06:29:13 +0000 (Sun, 29 Feb 2004) | 2 lines
-
-remember to add back the T_ prefix
-
-------------------------------------------------------------------------
-r6933 | quinlan | 2004-02-29 06:25:35 +0000 (Sun, 29 Feb 2004) | 2 lines
-
-a different spin on the DOUBLE_IP rules
-
-------------------------------------------------------------------------
-r6932 | quinlan | 2004-02-29 05:49:04 +0000 (Sun, 29 Feb 2004) | 2 lines
-
-die() if a meta test depends on itself
-
-------------------------------------------------------------------------
-r6931 | felicity | 2004-02-29 05:09:10 +0000 (Sun, 29 Feb 2004) | 1 line
-
-we prefer /(foo)?/ instead of /(foo|)/ ...
-------------------------------------------------------------------------
-r6930 | jm | 2004-02-29 02:50:06 +0000 (Sun, 29 Feb 2004) | 1 line
-
-oh yeah, LOCALHOST too
-------------------------------------------------------------------------
-r6929 | jm | 2004-02-29 02:36:50 +0000 (Sun, 29 Feb 2004) | 1 line
-
-bug 1399: cannot tell window-blurring and widget-defocusing apart, so dropping HTML_WIN_BLUR rule
-------------------------------------------------------------------------
-r6928 | jm | 2004-02-29 02:32:29 +0000 (Sun, 29 Feb 2004) | 1 line
-
-bug 2793: IP_ADDRESS re was matching IPv4-in-IPv6 addrs wrongly
-------------------------------------------------------------------------
-r6927 | quinlan | 2004-02-29 02:08:47 +0000 (Sun, 29 Feb 2004) | 2 lines
-
-some updates and fixes
-
-------------------------------------------------------------------------
-r6926 | felicity | 2004-02-29 02:01:44 +0000 (Sun, 29 Feb 2004) | 1 line
-
-bug 3108: make the mbox seperator not a header (take it out of pristine_headers, etc.)  remove the 'look for the mbox seperator and remove it' code in a few sections of the code.  added different report_safe remove markup tests to strip2.t, etc.
-------------------------------------------------------------------------
-r6925 | quinlan | 2004-02-29 01:37:35 +0000 (Sun, 29 Feb 2004) | 2 lines
-
-comments
-
-------------------------------------------------------------------------
-r6924 | jm | 2004-02-29 00:18:31 +0000 (Sun, 29 Feb 2004) | 1 line
-
-bug 3087: order of loadplugin conf lines was wrong
-------------------------------------------------------------------------
-r6923 | jm | 2004-02-29 00:04:38 +0000 (Sun, 29 Feb 2004) | 1 line
-
-bug 2973: possible replacement for OPT_HEADER to avoid fps
-------------------------------------------------------------------------
-r6922 | jm | 2004-02-28 23:32:26 +0000 (Sat, 28 Feb 2004) | 1 line
-
-bug 2525: workaround for IMS sending HTML-only mail
-------------------------------------------------------------------------
-r6921 | jm | 2004-02-28 22:57:32 +0000 (Sat, 28 Feb 2004) | 1 line
-
-bug 2164: catch pipe- and apostrophe obfuscation, thx to David Skoll
-------------------------------------------------------------------------
-r6918 | quinlan | 2004-02-28 03:11:33 +0000 (Sat, 28 Feb 2004) | 3 lines
-
-only process HTML elements
-stub subroutine for CSS styles
-
-------------------------------------------------------------------------
-r6916 | quinlan | 2004-02-27 22:08:06 +0000 (Fri, 27 Feb 2004) | 2 lines
-
-merge stuff into incubator status page
-
-------------------------------------------------------------------------
-r6914 | parker | 2004-02-27 20:19:13 +0000 (Fri, 27 Feb 2004) | 1 line
-
-Account for change in name of dns.t to dnsbl.t
-------------------------------------------------------------------------
-r6913 | jm | 2004-02-27 17:44:40 +0000 (Fri, 27 Feb 2004) | 1 line
-
-fix undef warnings
-------------------------------------------------------------------------
-r6912 | quinlan | 2004-02-27 09:21:46 +0000 (Fri, 27 Feb 2004) | 2 lines
-
-some revisions
-
-------------------------------------------------------------------------
-r6911 | quinlan | 2004-02-27 08:11:58 +0000 (Fri, 27 Feb 2004) | 2 lines
-
-move to new name
-
-------------------------------------------------------------------------
-r6910 | quinlan | 2004-02-27 08:11:40 +0000 (Fri, 27 Feb 2004) | 2 lines
-
-add new DNS tests for better coverage (some are currently failing)
-
-------------------------------------------------------------------------
-r6909 | parker | 2004-02-27 07:48:41 +0000 (Fri, 27 Feb 2004) | 1 line
-
-Fix double not
-------------------------------------------------------------------------
-r6908 | felicity | 2004-02-27 07:39:32 +0000 (Fri, 27 Feb 2004) | 1 line
-
-bug 2657: default body-based rule descriptions wouldn't specify between body, rawbody, full, and uri as expected.  I merged got_body_pattern_hit and got_uri_pattern_hit into a single got_pattern_hit, which accepts a description prefix.  now using BODY, RAW, FULL, and URI as appropriate.
-------------------------------------------------------------------------
-r6907 | felicity | 2004-02-27 06:49:09 +0000 (Fri, 27 Feb 2004) | 1 line
-
-bug 2836: scan_directories() would require that there be no whitespace in filenames, but spaces are valid in file names, so fix the RE to ignore what we don't want (starts with . or ,) and allow anything else.
-------------------------------------------------------------------------
-r6906 | felicity | 2004-02-27 06:37:34 +0000 (Fri, 27 Feb 2004) | 1 line
-
-fix description to fit within standard convention
-------------------------------------------------------------------------
-r6899 | jm | 2004-02-27 05:22:40 +0000 (Fri, 27 Feb 2004) | 2 lines
-
-updated MANIFEST
-
-------------------------------------------------------------------------
-r6898 | jm | 2004-02-27 05:07:57 +0000 (Fri, 27 Feb 2004) | 1 line
-
-bug 1375: do DNSBL lookups on URLs, implemented as plugin Mail::SpamAssassin::Plugin::URIDNSBL
-------------------------------------------------------------------------
-r6897 | jm | 2004-02-27 04:49:48 +0000 (Fri, 27 Feb 2004) | 1 line
-
-added documentation for the newly-added asynch-event-loop support plugin hooks
-------------------------------------------------------------------------
-r6896 | quinlan | 2004-02-27 04:43:49 +0000 (Fri, 27 Feb 2004) | 2 lines
-
-add line break for <div> tag
-
-------------------------------------------------------------------------
-r6895 | jm | 2004-02-27 04:42:47 +0000 (Fri, 27 Feb 2004) | 1 line
-
-bug 1375: do DNSBL lookups on URLs, implemented as plugin Mail::SpamAssassin::Plugin::URIDNSBL
-------------------------------------------------------------------------
-r6894 | felicity | 2004-02-27 02:42:12 +0000 (Fri, 27 Feb 2004) | 1 line
-
-remove scores for rules that don't exist, shorten some rule names to fit convention...
-------------------------------------------------------------------------
-r6893 | felicity | 2004-02-27 00:11:12 +0000 (Fri, 27 Feb 2004) | 1 line
-
-bug 3093: add lint tests for rule names, descriptions, scores, etc.  fix some documentation...
-------------------------------------------------------------------------
-r6890 | parker | 2004-02-26 22:49:15 +0000 (Thu, 26 Feb 2004) | 1 line
-
-Add Makefile.old to the ignore list
-------------------------------------------------------------------------
-r6889 | parker | 2004-02-26 22:43:28 +0000 (Thu, 26 Feb 2004) | 1 line
-
-when reading a file specified with -f it was adding more than one target, one of which was bogus
-------------------------------------------------------------------------
-r6887 | parker | 2004-02-26 22:21:02 +0000 (Thu, 26 Feb 2004) | 1 line
-
-PR3079: Moved actual connect to tie_db_writable because when using spamd there are a couple of cases where a new BayesStoreSQL object are not created and we tried to use the database handle from before the fork
-------------------------------------------------------------------------
-r6880 | parker | 2004-02-26 16:14:24 +0000 (Thu, 26 Feb 2004) | 1 line
-
-If the DBI module is not found, do not offer the bayes/awl sql tests
-------------------------------------------------------------------------
-r6879 | quinlan | 2004-02-26 11:01:30 +0000 (Thu, 26 Feb 2004) | 2 lines
-
-trim down T_RM_BPT_LONGWORDS a bit
-
-------------------------------------------------------------------------
-r6861 | quinlan | 2004-02-26 04:25:25 +0000 (Thu, 26 Feb 2004) | 3 lines
-
-remove low performing rawbody and body rules based on nightly corpus
-results, not including userconf rules
-
-------------------------------------------------------------------------
-r6860 | quinlan | 2004-02-26 03:41:27 +0000 (Thu, 26 Feb 2004) | 3 lines
-
-remove T_SPRINTF_5X
-pretty up SPF rules
-
-------------------------------------------------------------------------
-r6859 | quinlan | 2004-02-26 03:22:56 +0000 (Thu, 26 Feb 2004) | 2 lines
-
-nuking some more
-
-------------------------------------------------------------------------
-r6858 | quinlan | 2004-02-26 03:10:52 +0000 (Thu, 26 Feb 2004) | 2 lines
-
-delete some poor rules
-
-------------------------------------------------------------------------
-r6857 | quinlan | 2004-02-26 00:35:55 +0000 (Thu, 26 Feb 2004) | 2 lines
-
-rule promotions
-
-------------------------------------------------------------------------
-r6856 | quinlan | 2004-02-26 00:24:00 +0000 (Thu, 26 Feb 2004) | 3 lines
-
-promote UNIQUE_WORDS test
-tweak variations on a theme of double IP
-
-------------------------------------------------------------------------
-r6855 | duncf | 2004-02-25 14:57:41 +0000 (Wed, 25 Feb 2004) | 1 line
-
-mass-check should be more verbose when dying if Time::ParseDate not installed
-------------------------------------------------------------------------
-r6854 | duncf | 2004-02-25 14:55:57 +0000 (Wed, 25 Feb 2004) | 1 line
-
-ArchiveIterator should pass the class of the message to wanted -- this is needed for proper support of -f with sa-learn
-------------------------------------------------------------------------
-r6846 | parker | 2004-02-24 07:12:27 +0000 (Tue, 24 Feb 2004) | 1 line
-
-Bring msgid test up to speed with code changes
-------------------------------------------------------------------------
-r6845 | quinlan | 2004-02-24 06:48:19 +0000 (Tue, 24 Feb 2004) | 2 lines
-
-add some T_RCVD_DOUBLE_IP variants
-
-------------------------------------------------------------------------
-r6844 | parker | 2004-02-24 06:40:22 +0000 (Tue, 24 Feb 2004) | 1 line
-
-Add missing # on comment
-------------------------------------------------------------------------
-r6843 | quinlan | 2004-02-24 06:14:49 +0000 (Tue, 24 Feb 2004) | 2 lines
-
-some test rules for bug 2901
-
-------------------------------------------------------------------------
-r6841 | quinlan | 2004-02-24 04:57:38 +0000 (Tue, 24 Feb 2004) | 2 lines
-
-another rule that doesn't hit any more -- too long since last release
-
-------------------------------------------------------------------------
-r6840 | quinlan | 2004-02-24 04:49:52 +0000 (Tue, 24 Feb 2004) | 2 lines
-
-promote, delete, promote, delete
-
-------------------------------------------------------------------------
-r6839 | quinlan | 2004-02-24 04:19:17 +0000 (Tue, 24 Feb 2004) | 2 lines
-
-some work on test rules
-
-------------------------------------------------------------------------
-r6838 | felicity | 2004-02-23 23:07:51 +0000 (Mon, 23 Feb 2004) | 1 line
-
-bug 3074: when rewriting headers, the code assumed 'name:<spaces>something' which isn't always going to happen as 'name:<tab>something' is valid in a message.  fixed the RE to account for this.
-------------------------------------------------------------------------
-r6837 | quinlan | 2004-02-23 18:46:59 +0000 (Mon, 23 Feb 2004) | 3 lines
-
-okay, I think the function-based method is better, so let's go with it
-and explore that space a bit more precisely
-
-------------------------------------------------------------------------
-r6836 | quinlan | 2004-02-23 15:55:17 +0000 (Mon, 23 Feb 2004) | 2 lines
-
-increase timeout (60 seconds was timing out)
-
-------------------------------------------------------------------------
-r6835 | quinlan | 2004-02-23 15:54:59 +0000 (Mon, 23 Feb 2004) | 2 lines
-
-add way to ignore T_ tests
-
-------------------------------------------------------------------------
-r6834 | quinlan | 2004-02-23 08:18:56 +0000 (Mon, 23 Feb 2004) | 3 lines
-
-HTML title code update
-remove some unnecessary double quotes
-
-------------------------------------------------------------------------
-r6833 | quinlan | 2004-02-23 08:07:35 +0000 (Mon, 23 Feb 2004) | 2 lines
-
-some test rule work
-
-------------------------------------------------------------------------
-r6832 | quinlan | 2004-02-23 07:25:51 +0000 (Mon, 23 Feb 2004) | 2 lines
-
-best rule was _59A so I think we should explore the space a bit more
-
-------------------------------------------------------------------------
-r6831 | quinlan | 2004-02-23 07:10:41 +0000 (Mon, 23 Feb 2004) | 3 lines
-
-consolidate Yahoo! Message-ID forgery rules into one final candidate
-split out new Yahoo! redirector rules to figure out the FPs
-
-------------------------------------------------------------------------
-r6830 | quinlan | 2004-02-23 05:33:18 +0000 (Mon, 23 Feb 2004) | 2 lines
-
-a probably better slice of the unique words test
-
-------------------------------------------------------------------------
-r6829 | duncf | 2004-02-23 04:42:47 +0000 (Mon, 23 Feb 2004) | 1 line
-
-Fixes removal of rewritten heTo/From headers (bug 3075)
-------------------------------------------------------------------------
-r6820 | quinlan | 2004-02-22 07:02:16 +0000 (Sun, 22 Feb 2004) | 3 lines
-
-bug 3023: detecting random garbage in emails
-also tweak tests for illegal attributes
-
-------------------------------------------------------------------------
-r6819 | quinlan | 2004-02-22 01:56:21 +0000 (Sun, 22 Feb 2004) | 2 lines
-
-test out higher range on low contrast text
-
-------------------------------------------------------------------------
-r6818 | quinlan | 2004-02-21 23:58:29 +0000 (Sat, 21 Feb 2004) | 2 lines
-
-fix some typos
-
-------------------------------------------------------------------------
-r6817 | quinlan | 2004-02-21 23:56:43 +0000 (Sat, 21 Feb 2004) | 3 lines
-
-remove HTML_TAG_EXISTS_BASE
-promote T_HTML_TAG_EXISTS_MARQUEE to HTML_TAG_EXISTS_MARQUEE
-
-------------------------------------------------------------------------
-r6816 | quinlan | 2004-02-21 23:52:32 +0000 (Sat, 21 Feb 2004) | 2 lines
-
-fix selection of logs for weekly on Saturdays
-
-------------------------------------------------------------------------
-r6806 | quinlan | 2004-02-21 03:21:07 +0000 (Sat, 21 Feb 2004) | 3 lines
-
-promote T_MSGID_EVIL_32 to MSGID_RANDY
-new Yahoo! redirector apparently
-
-------------------------------------------------------------------------
-r6792 | quinlan | 2004-02-20 08:32:07 +0000 (Fri, 20 Feb 2004) | 2 lines
-
-some rules to try for Yahoo! forgeries
-
-------------------------------------------------------------------------
-r6789 | felicity | 2004-02-20 05:33:39 +0000 (Fri, 20 Feb 2004) | 1 line
-
-make report_as_spam and revoke_as_spam deal with specificially the message passed in...  make sure when we call those functions that the message has SA markup removed.  do more calls to finish() to remove noticable memory leaks(), specifically when we do remove_spamassassin_markup...
-------------------------------------------------------------------------
-r6788 | felicity | 2004-02-20 05:13:18 +0000 (Fri, 20 Feb 2004) | 1 line
-
-we don't need already_parsed since we have toparse.  implemented MsgNode::finish() and have things call it to be a good housekeeper.
-------------------------------------------------------------------------
-r6787 | felicity | 2004-02-20 04:34:47 +0000 (Fri, 20 Feb 2004) | 1 line
-
-deal with already_parsed a little better
-------------------------------------------------------------------------
-r6786 | jm | 2004-02-20 03:35:49 +0000 (Fri, 20 Feb 2004) | 1 line
-
-try out the AHBL blocklists
-------------------------------------------------------------------------
-r6785 | quinlan | 2004-02-20 01:45:47 +0000 (Fri, 20 Feb 2004) | 2 lines
-
-return empty matches if message isn't long enough for language guessing
-
-------------------------------------------------------------------------
-r6784 | jm | 2004-02-19 23:47:10 +0000 (Thu, 19 Feb 2004) | 1 line
-
-split up MsgContainer into two new classes - Message, for top-level node, and MsgNode for sub-nodes.  Message is a subclass of MsgNode with additional features to hold metadata, pristine message representation and top-level message-wide flags
-------------------------------------------------------------------------
-r6783 | jm | 2004-02-19 22:59:35 +0000 (Thu, 19 Feb 2004) | 1 line
-
-moved constants to new module
-------------------------------------------------------------------------
-r6782 | jm | 2004-02-19 22:56:34 +0000 (Thu, 19 Feb 2004) | 1 line
-
-did I check in?
-------------------------------------------------------------------------
-r6781 | jm | 2004-02-19 18:46:48 +0000 (Thu, 19 Feb 2004) | 1 line
-
-moved finish_metadata() call in PMS to finish()
-------------------------------------------------------------------------
-r6780 | jm | 2004-02-19 18:45:24 +0000 (Thu, 19 Feb 2004) | 1 line
-
-oops.  make sure finish_metadata can be called multiple times
-------------------------------------------------------------------------
-r6779 | jm | 2004-02-19 18:41:47 +0000 (Thu, 19 Feb 2004) | 1 line
-
-some cleanup of last night's metadata code
-------------------------------------------------------------------------
-r6776 | quinlan | 2004-02-19 10:05:49 +0000 (Thu, 19 Feb 2004) | 2 lines
-
-change two of the lesser subrules for evil message-id
-
-------------------------------------------------------------------------
-r6774 | jm | 2004-02-19 08:22:37 +0000 (Thu, 19 Feb 2004) | 1 line
-
-rule_tests passes again
-------------------------------------------------------------------------
-r6773 | jm | 2004-02-19 08:11:54 +0000 (Thu, 19 Feb 2004) | 1 line
-
-fixed 'make test' failures
-------------------------------------------------------------------------
-r6772 | jm | 2004-02-19 08:03:08 +0000 (Thu, 19 Feb 2004) | 1 line
-
-sorted MANIFEST
-------------------------------------------------------------------------
-r6771 | jm | 2004-02-19 08:02:32 +0000 (Thu, 19 Feb 2004) | 1 line
-
-added plugin to look up IP address of relays with IP::Country (bug 2575)
-------------------------------------------------------------------------
-r6768 | jm | 2004-02-19 07:34:09 +0000 (Thu, 19 Feb 2004) | 1 line
-
-metadata support; sa-learn can now learn languages and trusted/untrusted relays, so these can now be Bayes tokens
-------------------------------------------------------------------------
-r6767 | quinlan | 2004-02-19 05:44:32 +0000 (Thu, 19 Feb 2004) | 2 lines
-
-one variant
-
-------------------------------------------------------------------------
-r6766 | felicity | 2004-02-19 05:29:36 +0000 (Thu, 19 Feb 2004) | 1 line
-
-deal with unneccessary hex uri encoding in addition to the decimal ones...
-------------------------------------------------------------------------
-r6765 | jm | 2004-02-19 04:58:18 +0000 (Thu, 19 Feb 2004) | 1 line
-
-added T_SILDENAFIL in response to bug 2572
-------------------------------------------------------------------------
-r6764 | quinlan | 2004-02-19 04:42:17 +0000 (Thu, 19 Feb 2004) | 2 lines
-
-regular expression mistake
-
-------------------------------------------------------------------------
-r6763 | quinlan | 2004-02-19 04:19:35 +0000 (Thu, 19 Feb 2004) | 3 lines
-
-some teen variants
-also use tabs
-
-------------------------------------------------------------------------
-r6762 | felicity | 2004-02-19 04:10:31 +0000 (Thu, 19 Feb 2004) | 1 line
-
-bug 2897: 'sa-learn --rebuild' would always set --showdots due to passing a reference then an actual value...
-------------------------------------------------------------------------
-r6761 | quinlan | 2004-02-19 04:04:43 +0000 (Thu, 19 Feb 2004) | 2 lines
-
-bug 2996: HTML attribute testing
-
-------------------------------------------------------------------------
-r6760 | felicity | 2004-02-19 03:59:16 +0000 (Thu, 19 Feb 2004) | 1 line
-
-bug 2816: redhat rc script 'status' didn't set the return value.
-------------------------------------------------------------------------
-r6759 | felicity | 2004-02-19 03:48:19 +0000 (Thu, 19 Feb 2004) | 1 line
-
-bug 2784: allow NICELEVEL to be specified for the redhat rc script to start spamd at a certain nice level
-------------------------------------------------------------------------
-r6758 | quinlan | 2004-02-19 03:07:17 +0000 (Thu, 19 Feb 2004) | 2 lines
-
-allow negative numbers
-
-------------------------------------------------------------------------
-r6757 | felicity | 2004-02-19 02:58:57 +0000 (Thu, 19 Feb 2004) | 1 line
-
-bug 2414: allow the hostname (_HOSTNAME_) used in reports/header rewriting to be set via a config option since the actual system hostname may not be the hostname most people look for (ie: mail CNAME hostfoo, we should report mail not hostfoo ...)
-------------------------------------------------------------------------
-r6756 | jm | 2004-02-19 02:55:42 +0000 (Thu, 19 Feb 2004) | 1 line
-
-bug 2273: bayes_ignore_from, bayes_ignore_to added, thanks to David Koppelman
-------------------------------------------------------------------------
-r6755 | jm | 2004-02-19 02:52:03 +0000 (Thu, 19 Feb 2004) | 1 line
-
-possible Red Hat bug with smrsh noted, thanks to Jim Severino for the heads-up (bug 2393)
-------------------------------------------------------------------------
-r6754 | jm | 2004-02-19 02:45:11 +0000 (Thu, 19 Feb 2004) | 1 line
-
-bug 2935: PENIS_ENLARGE rule name rephrased more diplomatically, fix by Rich Puhek
-------------------------------------------------------------------------
-r6753 | felicity | 2004-02-19 02:33:17 +0000 (Thu, 19 Feb 2004) | 1 line
-
-bug 2401: apparently perl on Windows doesn't seem to know what SIGHUP is, so we need to protect our HUP handler calls.
-------------------------------------------------------------------------
-r6752 | jm | 2004-02-19 02:16:12 +0000 (Thu, 19 Feb 2004) | 1 line
-
-bug 2496: spamc usage should go to stderr
-------------------------------------------------------------------------
-r6751 | felicity | 2004-02-19 02:12:40 +0000 (Thu, 19 Feb 2004) | 1 line
-
-bug 2261: change the 'db not initialised' message to be more meaningful -- none of the message's tokens were found in the db.
-------------------------------------------------------------------------
-r6750 | mss | 2004-02-19 02:05:20 +0000 (Thu, 19 Feb 2004) | 2 lines
-
-*grmbl*
-
-------------------------------------------------------------------------
-r6749 | mss | 2004-02-19 02:02:37 +0000 (Thu, 19 Feb 2004) | 2 lines
-
-Better rounding "fix" plus a bit refactoring.
-
-------------------------------------------------------------------------
-r6748 | mss | 2004-02-19 01:56:39 +0000 (Thu, 19 Feb 2004) | 2 lines
-
-Make the syslog-SIGPIPE-handler more local and make sure its always removed again (to avoid it being called if pipes to helper apps break).
-
-------------------------------------------------------------------------
-r6747 | duncf | 2004-02-19 01:32:10 +0000 (Thu, 19 Feb 2004) | 1 line
-
-Fix a few instances of _HITS_. Also, fix despamassassinification of _SCORE_ in spam with report_safe 0
-------------------------------------------------------------------------
-r6746 | duncf | 2004-02-19 01:24:48 +0000 (Thu, 19 Feb 2004) | 1 line
-
-Bug 1332: replace hits with points (or score) internally and externally... Some variable names have changed, notably $self->{hits} is now $self->{score}. Backwards compatibility is maintained where possible
-------------------------------------------------------------------------
-r6745 | felicity | 2004-02-19 01:03:15 +0000 (Thu, 19 Feb 2004) | 1 line
-
-bug 3014: allow dbpath for everything, not just dump and import
-------------------------------------------------------------------------
-r6744 | jm | 2004-02-19 00:51:37 +0000 (Thu, 19 Feb 2004) | 1 line
-
-bug 2377: T_URI_HTTP_TO_HEX_IP added
-------------------------------------------------------------------------
-r6743 | jm | 2004-02-19 00:47:36 +0000 (Thu, 19 Feb 2004) | 1 line
-
-added note about FDs re bug 2352
-------------------------------------------------------------------------
-r6742 | jm | 2004-02-19 00:45:08 +0000 (Thu, 19 Feb 2004) | 1 line
-
-added note about FDs re bug 2352
-------------------------------------------------------------------------
-r6741 | felicity | 2004-02-19 00:35:47 +0000 (Thu, 19 Feb 2004) | 1 line
-
-full tests get the raw header (no decoding).  also fix the comment about that
-------------------------------------------------------------------------
-r6740 | mss | 2004-02-19 00:30:14 +0000 (Thu, 19 Feb 2004) | 2 lines
-
-bug 2607: Always round down to make the 5.0!=5.0-phenomenon go away (patch by Dan Kohn).
-
-------------------------------------------------------------------------
-r6739 | duncf | 2004-02-19 00:06:02 +0000 (Thu, 19 Feb 2004) | 1 line
-
-Added support for ? : operator in meta tests (Bug 3038)
-------------------------------------------------------------------------
-r6738 | felicity | 2004-02-19 00:04:32 +0000 (Thu, 19 Feb 2004) | 1 line
-
-bug 3061: if bayes_learn_to_journal was set (sa-learn --norebuild does this too), and no bayes DB already existed, the learn would fail because tie_db_readonly() wouldn't create a db if it didn't already exist.  so we now failback to tieing r/w if r/o fails only if learn_to_journal is set.  cleaned up a bit of bayesdbm.t as well.
-------------------------------------------------------------------------
-r6737 | quinlan | 2004-02-18 23:56:28 +0000 (Wed, 18 Feb 2004) | 2 lines
-
-bug 2950: various redirector rules
-
-------------------------------------------------------------------------
-r6736 | jm | 2004-02-18 23:36:45 +0000 (Wed, 18 Feb 2004) | 1 line
-
-added T_RATWARE_FAKED_AOL_UA from bug 2299
-------------------------------------------------------------------------
-r6735 | jm | 2004-02-18 23:34:13 +0000 (Wed, 18 Feb 2004) | 1 line
-
-bug 2300: avoid FPs on Exchange messages sent with Priority set to High
-------------------------------------------------------------------------
-r6734 | jm | 2004-02-18 23:29:28 +0000 (Wed, 18 Feb 2004) | 1 line
-
-bug 2542: translated X-Spam-Report header contains unencoded 8-bit chars
-------------------------------------------------------------------------
-r6733 | felicity | 2004-02-18 23:26:01 +0000 (Wed, 18 Feb 2004) | 1 line
-
-bug 3055: spammers are using the same message id to get around bayes being able to learn different messages.  make the hash message-id the default now, but be backwards compatible with the seen db.
-------------------------------------------------------------------------
-r6729 | jm | 2004-02-18 23:07:49 +0000 (Wed, 18 Feb 2004) | 1 line
-
-bug 3044: IT_PATTERN for find_all_addrs_in_line() is too restrictive
-------------------------------------------------------------------------
-r6728 | quinlan | 2004-02-18 22:49:36 +0000 (Wed, 18 Feb 2004) | 2 lines
-
-bug 1780: fix for PORN_4
-
-------------------------------------------------------------------------
-r6727 | jm | 2004-02-18 22:09:20 +0000 (Wed, 18 Feb 2004) | 1 line
-
-use 127.0.0.1 IP addr instead of 'localhost' to avoid test failure reported in bug 2749
-------------------------------------------------------------------------
-r6726 | jm | 2004-02-18 22:03:22 +0000 (Wed, 18 Feb 2004) | 1 line
-
-bug 1677: generalise request header parsing in spamd for future new methods
-------------------------------------------------------------------------
-r6725 | jm | 2004-02-18 22:02:45 +0000 (Wed, 18 Feb 2004) | 1 line
-
-bonus-space-in-Received line rule spotted last week
-------------------------------------------------------------------------
-r6724 | quinlan | 2004-02-18 21:52:14 +0000 (Wed, 18 Feb 2004) | 2 lines
-
-bug 2891: Insert qpsmtpd parsing into Received.pm
-
-------------------------------------------------------------------------
-r6723 | felicity | 2004-02-18 21:05:38 +0000 (Wed, 18 Feb 2004) | 1 line
-
-MsgContainer->rendered() was calling the HTML renderer twice per part for no apparent reason.
-------------------------------------------------------------------------
-r6722 | mss | 2004-02-18 21:01:35 +0000 (Wed, 18 Feb 2004) | 2 lines
-
-bug 2927: Added possibility to skip messages if RELAYCLIENT is set (configure check to follow). Also get rid of some vars.
-
-------------------------------------------------------------------------
-r6721 | quinlan | 2004-02-18 20:51:19 +0000 (Wed, 18 Feb 2004) | 2 lines
-
-clean up hue sub, add white and black "hues"
-
-------------------------------------------------------------------------
-r6720 | quinlan | 2004-02-18 20:44:56 +0000 (Wed, 18 Feb 2004) | 3 lines
-
-add minimal support for <marquee> and a marquee rule
-turn hue code into a sub
-
-------------------------------------------------------------------------
-r6719 | quinlan | 2004-02-18 07:51:15 +0000 (Wed, 18 Feb 2004) | 2 lines
-
-remove some old URI code not needed now
-
-------------------------------------------------------------------------
-r6718 | quinlan | 2004-02-18 07:12:02 +0000 (Wed, 18 Feb 2004) | 3 lines
-
-tweak to guess whether getting a file or a file.offset
-(maybe this behavior should have a flag?)
-
-------------------------------------------------------------------------
-r6717 | quinlan | 2004-02-18 07:02:45 +0000 (Wed, 18 Feb 2004) | 2 lines
-
-more evil message-id rules to test
-
-------------------------------------------------------------------------
-r6716 | felicity | 2004-02-18 06:47:19 +0000 (Wed, 18 Feb 2004) | 1 line
-
-make M::SA::parse() not do the full recursive mime tree generation.  let M::SA::MsgContainer::find_parts() do it as necessary.  this makes check() run at about the same speed, but things like 'spamassassin -d' should run a little faster due to the reduced amount of work that needs to occur.
-------------------------------------------------------------------------
-r6715 | quinlan | 2004-02-18 05:52:52 +0000 (Wed, 18 Feb 2004) | 7 lines
-
-add min/max font size support using new font code
-add <basefont> support
-add remaining CSS3 colors to avoid missing invisible or low contrast text
-encode HTML and CSS3 colors using hex (saves about 2k of memory)
-merge tr/td handling into one routine
-fix some minor bugs with new font code
-
-------------------------------------------------------------------------
-r6714 | felicity | 2004-02-18 03:47:44 +0000 (Wed, 18 Feb 2004) | 1 line
-
-MsgContainer::is_root() is a misnomer in a way, it checks whether or not the tree node is a leaf.  'root' sounds like the top of the tree, where it actually means a root of the tree or any subtree there-under.  I just renamed it is_leaf to make it more correct.
-------------------------------------------------------------------------
-r6713 | felicity | 2004-02-18 02:41:34 +0000 (Wed, 18 Feb 2004) | 1 line
-
-API CHANGE!  Moving from MsgParser->parse() to M::SA->parse(), so future changes to how we parse do not mean a change in the backend. Everything else is the same for now.
-------------------------------------------------------------------------
-r6711 | felicity | 2004-02-17 21:25:31 +0000 (Tue, 17 Feb 2004) | 1 line
-
-rewrite_mail() now just returns a scalar with the rewritten message instead of a fully parsed object
-------------------------------------------------------------------------
-r6710 | quinlan | 2004-02-17 20:55:39 +0000 (Tue, 17 Feb 2004) | 4 lines
-
-rewrite font attribute handling:
- - fix invisibility FPs in Theo's corpus
- - add handling of text attributes in addition to bgcolor and fgcolor
-
-------------------------------------------------------------------------
-r6703 | felicity | 2004-02-17 05:11:48 +0000 (Tue, 17 Feb 2004) | 1 line
-
-bug 3053: the strip2.t test was severely broken.  the output redirection would fail, so it would end up comparing a blank file to a blank file, which of course always works ...
-------------------------------------------------------------------------
-r6702 | felicity | 2004-02-17 04:26:57 +0000 (Tue, 17 Feb 2004) | 1 line
-
-if a complete blank message is passed to parse(), pristine_headers would be undef which causes lots of error checking to have to go in...  just default it to ''.  also, _parse_body() was doing a CRLF->LF conversion on the whole message body, and then again for each multipart part, which is a waste since we did it all the first time.  got rid of that.
-------------------------------------------------------------------------
-r6701 | felicity | 2004-02-17 03:42:35 +0000 (Tue, 17 Feb 2004) | 1 line
-
-get rid of MsgContainer::ignore() which nothing calls ...   this also lets us get rid of the noexit setting code which is only used in ignore...
-------------------------------------------------------------------------
-r6700 | felicity | 2004-02-17 03:16:51 +0000 (Tue, 17 Feb 2004) | 1 line
-
-bug 1971: 'spamassassin -d -t' used to only remove the markup of the input mail, but will now remove the markup and run through -t as usual.  also got rid of the calls to MsgContainer->ignore() from spamassassin and replaced with a simple exit() command.  also found that -d wasn't working correctly due to the new API so that's fixed. :)
-------------------------------------------------------------------------
-r6699 | felicity | 2004-02-17 02:58:16 +0000 (Tue, 17 Feb 2004) | 1 line
-
-bug 1985: new version of urgent_biz for testing
-------------------------------------------------------------------------
-r6698 | felicity | 2004-02-17 02:10:58 +0000 (Tue, 17 Feb 2004) | 1 line
-
-bug 3050: 'spamassassin -D' would only show the rewritten message being parsed, and not the original due to the debug code being setup after the parse had occured.
-------------------------------------------------------------------------
-r6697 | quinlan | 2004-02-16 23:19:29 +0000 (Mon, 16 Feb 2004) | 2 lines
-
-typo
-
-------------------------------------------------------------------------
-r6696 | quinlan | 2004-02-16 23:18:40 +0000 (Mon, 16 Feb 2004) | 2 lines
-
-promote T_HTML_FONT_TINY
-
-------------------------------------------------------------------------
-r6695 | quinlan | 2004-02-16 20:12:11 +0000 (Mon, 16 Feb 2004) | 2 lines
-
-new URI tests
-
-------------------------------------------------------------------------
-r6691 | mss | 2004-02-16 12:02:02 +0000 (Mon, 16 Feb 2004) | 2 lines
-
-Got rid of warnings, made it fail a bit more gracefully.
-
-------------------------------------------------------------------------
-r6690 | quinlan | 2004-02-16 09:18:40 +0000 (Mon, 16 Feb 2004) | 2 lines
-
-rewrite most of the URI handling code
-
-------------------------------------------------------------------------
-r6689 | quinlan | 2004-02-16 09:11:09 +0000 (Mon, 16 Feb 2004) | 2 lines
-
-some more HTML test rules
-
-------------------------------------------------------------------------
-r6687 | quinlan | 2004-02-16 04:33:15 +0000 (Mon, 16 Feb 2004) | 2 lines
-
-typo
-
-------------------------------------------------------------------------
-r6686 | quinlan | 2004-02-16 04:21:18 +0000 (Mon, 16 Feb 2004) | 3 lines
-
-bump up score for MPART_ALT_DIFF
-add another evil message-id rule to try
-
-------------------------------------------------------------------------
-r6685 | felicity | 2004-02-16 04:10:12 +0000 (Mon, 16 Feb 2004) | 1 line
-
-bug 3028: FAKED_HOTMAIL_DAV wasn't allowing uppercase hotmail.com.
-------------------------------------------------------------------------
-r6672 | felicity | 2004-02-16 01:12:42 +0000 (Mon, 16 Feb 2004) | 1 line
-
-bug 2635: if the bayes_journal file can't be opened for some reason, spit out the error string from the system call.
-------------------------------------------------------------------------
-r6671 | felicity | 2004-02-16 01:07:10 +0000 (Mon, 16 Feb 2004) | 1 line
-
-bug 2840: if spamc was passed '-d non.existant.host', the message wouldn't be sent back out to STDOUT as it does with a host that exists but is not able to be contacted.
-------------------------------------------------------------------------
-r6670 | felicity | 2004-02-15 23:29:45 +0000 (Sun, 15 Feb 2004) | 1 line
-
-bug 3026: update the redhat rc script to be correct via their specifications
-------------------------------------------------------------------------
-r6669 | felicity | 2004-02-15 23:25:09 +0000 (Sun, 15 Feb 2004) | 1 line
-
-bug 3024: trying to forget() a message that hasn't been learned caused a fatal error to be reported incorrectly.  also added in code to learn() to check the result of the forget() call (if it was called) and propagate up fatal errors appropriately.
-------------------------------------------------------------------------
-r6664 | felicity | 2004-02-15 22:22:25 +0000 (Sun, 15 Feb 2004) | 1 line
-
-3.0.0 isn't numeric... stupid perl. <G>
-------------------------------------------------------------------------
-r6660 | felicity | 2004-02-15 21:56:11 +0000 (Sun, 15 Feb 2004) | 1 line
-
-renumber the release from 2.70 to 3.0.0
-------------------------------------------------------------------------
-r6659 | felicity | 2004-02-15 21:46:14 +0000 (Sun, 15 Feb 2004) | 1 line
-
-split up the meta token RE to be a bit more readable
-------------------------------------------------------------------------
-r6658 | quinlan | 2004-02-15 19:53:39 +0000 (Sun, 15 Feb 2004) | 3 lines
-
-add major overhaul of URI parsing to HTML parser
-also remove HTML order code and unclickable anchor test code
-
-------------------------------------------------------------------------
-r6657 | quinlan | 2004-02-15 12:41:53 +0000 (Sun, 15 Feb 2004) | 2 lines
-
-remove HTML order tests
-
-------------------------------------------------------------------------
-r6656 | quinlan | 2004-02-15 12:40:48 +0000 (Sun, 15 Feb 2004) | 4 lines
-
-replace HTML_TITLE_EMPTY with T_HTML_TITLE_EMPTY
-remove T_HTML_LINK_UNCLICKABLE
-remove HTML order rules
-
-------------------------------------------------------------------------
-r6653 | quinlan | 2004-02-15 01:53:37 +0000 (Sun, 15 Feb 2004) | 2 lines
-
-spell mutable correctly
-
-------------------------------------------------------------------------
-r6652 | quinlan | 2004-02-14 21:19:50 +0000 (Sat, 14 Feb 2004) | 4 lines
-
-fix T_RCVD_IN_XBL_NFH rule (-notfirsthop should really be an argument to
-make it clearer that only check_rbl and check_rbl_txt support notfirsthop
-mode)
-
-------------------------------------------------------------------------
-r6651 | quinlan | 2004-02-14 08:42:53 +0000 (Sat, 14 Feb 2004) | 2 lines
-
-revisions of the evil spam Message-ID rules
-
-------------------------------------------------------------------------
-r6646 | mss | 2004-02-14 01:06:10 +0000 (Sat, 14 Feb 2004) | 2 lines
-
-Two more typos which I didn't see.
-
-------------------------------------------------------------------------
-r6645 | mss | 2004-02-14 00:04:02 +0000 (Sat, 14 Feb 2004) | 2 lines
-
-Some more sorting.
-
-------------------------------------------------------------------------
-r6644 | mss | 2004-02-13 23:38:59 +0000 (Fri, 13 Feb 2004) | 2 lines
-
-Forgot a newline.
-
-------------------------------------------------------------------------
-r6643 | mss | 2004-02-13 23:35:05 +0000 (Fri, 13 Feb 2004) | 2 lines
-
-Cleaned up the usage a bit.
-
-------------------------------------------------------------------------
-r6642 | quinlan | 2004-02-13 21:05:09 +0000 (Fri, 13 Feb 2004) | 3 lines
-
-promote T_MSGID_DOLLARS_1 to T_MSGID_DOLLARS
-remove other T_MSGID_DOLLARS_* variants (equal or worse accuracy)
-
-------------------------------------------------------------------------
-r6641 | quinlan | 2004-02-13 20:57:38 +0000 (Fri, 13 Feb 2004) | 2 lines
-
-remove T_HTML_ALT_LONGEST_* rules, poor results for theo and rodbegbie
-
-------------------------------------------------------------------------
-r6640 | mss | 2004-02-13 20:06:22 +0000 (Fri, 13 Feb 2004) | 2 lines
-
-Just a small change, feels better.
-
-------------------------------------------------------------------------
-r6639 | mss | 2004-02-13 20:03:38 +0000 (Fri, 13 Feb 2004) | 2 lines
-
-Updated license.
-
-------------------------------------------------------------------------
-r6638 | mss | 2004-02-13 13:37:51 +0000 (Fri, 13 Feb 2004) | 2 lines
-
-bug 3041: Some Windows-related fixes sumbitted by Sidney.
-
-------------------------------------------------------------------------
-r6637 | quinlan | 2004-02-13 09:51:08 +0000 (Fri, 13 Feb 2004) | 2 lines
-
-more evil message-id stuff
-
-------------------------------------------------------------------------
-r6636 | quinlan | 2004-02-13 07:59:45 +0000 (Fri, 13 Feb 2004) | 3 lines
-
-stop rendering ALT text since most mailers don't
-add a test for excessively long ALT text (total length did not work well)
-
-------------------------------------------------------------------------
-r6635 | quinlan | 2004-02-12 22:24:48 +0000 (Thu, 12 Feb 2004) | 2 lines
-
-fix rewriting
-
-------------------------------------------------------------------------
-r6634 | mss | 2004-02-12 13:40:07 +0000 (Thu, 12 Feb 2004) | 2 lines
-
-bug 3022: Applied Michael Parker's patch to skip the DBI/DB_File tests on platforms where they're not supported.
-
-------------------------------------------------------------------------
-r6633 | quinlan | 2004-02-12 10:31:35 +0000 (Thu, 12 Feb 2004) | 2 lines
-
-a few more T_XORIGIP_INVALID variants
-
-------------------------------------------------------------------------
-r6629 | quinlan | 2004-02-12 07:16:17 +0000 (Thu, 12 Feb 2004) | 9 lines
-
-promote T_MPART_ALT_DIFF_99 to MPART_ALT_DIFF (lowest FNs by far)
-promote T_HTML_BADTAGS_* to HTML_BADTAGS_*
-promote T_HTML_BADTAGS_U_* to HTML_NONELEMENT_*
-promote T_HTML_MESSAGE_1 to HTML_MESSAGE
-add T_HTML_LINK_UNCLICKABLE (anchor with no image or text)
-add HTML_OBFUSCATION_* descriptions
-make MsgContainer post-rendering texts somewhat more readable
-move RATWARE_HASH_DASH to 20_ratware.cf
-
-------------------------------------------------------------------------
-r6628 | quinlan | 2004-02-12 06:26:46 +0000 (Thu, 12 Feb 2004) | 4 lines
-
-bug 3030: nightly corpus DETAILS to include temporal data
-don't bother if nothing has been uploaded (reduce load on my poor machine)
-minor speedup for sorting routine
-
-------------------------------------------------------------------------
-r6625 | jm | 2004-02-11 20:41:19 +0000 (Wed, 11 Feb 2004) | 1 line
-
-added reply to FIXME
-------------------------------------------------------------------------
-r6624 | mss | 2004-02-11 19:42:46 +0000 (Wed, 11 Feb 2004) | 4 lines
-
-bug 1360: Add support for logging to a file instead of syslog.
-
-There might be a bug in this code, I'm not sure how the logfile should be shared; see line 618.
-
-------------------------------------------------------------------------
-r6617 | jm | 2004-02-11 07:25:23 +0000 (Wed, 11 Feb 2004) | 1 line
-
-missing entire hostnames
-------------------------------------------------------------------------
-r6616 | jm | 2004-02-11 07:18:42 +0000 (Wed, 11 Feb 2004) | 1 line
-
-bug 2895: fixed description for 'rawbody' rules
-------------------------------------------------------------------------
-r6615 | jm | 2004-02-11 07:17:40 +0000 (Wed, 11 Feb 2004) | 1 line
-
-QP decoding should deal with lowercase QP as well
-------------------------------------------------------------------------
-r6612 | quinlan | 2004-02-11 06:21:51 +0000 (Wed, 11 Feb 2004) | 2 lines
-
-trivial spacing change
-
-------------------------------------------------------------------------
-r6611 | quinlan | 2004-02-11 06:21:29 +0000 (Wed, 11 Feb 2004) | 2 lines
-
-revise T_HTML_MESSAGE_*
-
-------------------------------------------------------------------------
-r6610 | quinlan | 2004-02-11 05:02:26 +0000 (Wed, 11 Feb 2004) | 2 lines
-
-add HTML order rules and some possible HTML_MESSAGE replacements
-
-------------------------------------------------------------------------
-r6609 | jm | 2004-02-11 03:16:34 +0000 (Wed, 11 Feb 2004) | 1 line
-
-wantonly updated Changes from svn log
-------------------------------------------------------------------------
-r6608 | jm | 2004-02-11 03:16:03 +0000 (Wed, 11 Feb 2004) | 1 line
-
-fixed T_REGSOFT, added T_DATE_COMMA
-------------------------------------------------------------------------
-r6607 | quinlan | 2004-02-11 00:20:09 +0000 (Wed, 11 Feb 2004) | 2 lines
-
-move 70_cvs_rules_under_test.cf to rules/70_testing.cf
-
-------------------------------------------------------------------------
-r6606 | quinlan | 2004-02-11 00:04:07 +0000 (Wed, 11 Feb 2004) | 3 lines
-
-test XBL as -notfirsthop to compare against current rule before changing
-current rule
-
-------------------------------------------------------------------------
-r6605 | quinlan | 2004-02-10 21:14:16 +0000 (Tue, 10 Feb 2004) | 2 lines
-
-XBL is supposed to be a DUL list according to Steve Linford
-
-------------------------------------------------------------------------
-r6603 | felicity | 2004-02-10 17:37:06 +0000 (Tue, 10 Feb 2004) | 1 line
-
-PerMsgStatus shouldn't go digging into the internal message format.  bayes wants the mbox seperator if it exists.  and let's not use future atimes in the bayes db since that should never happen.
-------------------------------------------------------------------------
-r6601 | jm | 2004-02-10 01:13:10 +0000 (Tue, 10 Feb 2004) | 1 line
-
-added T_REGSOFT ratware-forgery sign
-------------------------------------------------------------------------
-r6586 | jm | 2004-02-08 05:13:39 +0000 (Sun, 08 Feb 2004) | 1 line
-
-couple more patterns
-------------------------------------------------------------------------
-r6585 | jm | 2004-02-08 05:12:39 +0000 (Sun, 08 Feb 2004) | 1 line
-
-couple more patterns
-------------------------------------------------------------------------
-r6584 | jm | 2004-02-08 05:10:31 +0000 (Sun, 08 Feb 2004) | 1 line
-
-couple more patterns
-------------------------------------------------------------------------
-r6583 | jm | 2004-02-08 04:56:16 +0000 (Sun, 08 Feb 2004) | 1 line
-
-redo T_HELO_DYNAMIC rules using last-untrusted semantics
-------------------------------------------------------------------------
-r6582 | jm | 2004-02-08 04:51:57 +0000 (Sun, 08 Feb 2004) | 1 line
-
-oops, forgot to shorten the ip
-------------------------------------------------------------------------
-r6579 | jm | 2004-02-08 04:40:12 +0000 (Sun, 08 Feb 2004) | 1 line
-
-use Net::CIDR::Lite to consolidate into ranges where possible
-------------------------------------------------------------------------
-r6578 | jm | 2004-02-08 04:19:52 +0000 (Sun, 08 Feb 2004) | 1 line
-
-fixed bug: bayes was picking up non-IP tokens as IPs
-------------------------------------------------------------------------
-r6577 | jm | 2004-02-08 02:44:20 +0000 (Sun, 08 Feb 2004) | 1 line
-
-sorted MANIFEST
-------------------------------------------------------------------------
-r6576 | jm | 2004-02-08 02:44:03 +0000 (Sun, 08 Feb 2004) | 1 line
-
-added tool
-------------------------------------------------------------------------
-r6575 | jm | 2004-02-08 02:15:13 +0000 (Sun, 08 Feb 2004) | 1 line
-
-added tool to generate 'trusted_networks' lines from a Bayes db dump
-------------------------------------------------------------------------
-r6574 | jm | 2004-02-08 01:45:16 +0000 (Sun, 08 Feb 2004) | 1 line
-
-bayes: track IP addresses from Received for trusted_networks mining
-------------------------------------------------------------------------
-r6573 | jm | 2004-02-08 01:44:52 +0000 (Sun, 08 Feb 2004) | 16 lines
-
-Plugins:
-
-  - allow loading from @INC
-
-  - allow loading with relative paths
-
-  - added 'ifplugin' and 'endif' conditional-loading keywords for Conf
-
-  - added a Test plugin class
-
-  - added test for above (and for plugins in general)
-
-  - cleaned up a few more cases where Conf uses regexps instead of
-    $key and $value
-
-
-------------------------------------------------------------------------
-r6572 | jm | 2004-02-08 00:45:27 +0000 (Sun, 08 Feb 2004) | 1 line
-
-added relative-path support to loadplugin
-------------------------------------------------------------------------
-r6571 | jm | 2004-02-07 23:55:22 +0000 (Sat, 07 Feb 2004) | 1 line
-
-bug 2556: added 'auto_whitelist_db_modules' to provide way for user to specify db module preference so that old AWL files can be used
-------------------------------------------------------------------------
-r6570 | jm | 2004-02-07 23:47:08 +0000 (Sat, 07 Feb 2004) | 1 line
-
-bug 2898: GTUBE mails should not affect the AWL
-------------------------------------------------------------------------
-r6569 | jm | 2004-02-07 23:28:52 +0000 (Sat, 07 Feb 2004) | 1 line
-
-added POD documentation and --clean switch to tools/check_whitelist, allowing AWL to be cleaned of single-hit old entries.   fixes bug 1883: record number of emails received in AWL; bug 2103: AWL needs a way to be cleaned out
-------------------------------------------------------------------------
-r6565 | jm | 2004-02-07 22:36:16 +0000 (Sat, 07 Feb 2004) | 1 line
-
-bug 3006: SQL user-prefs stop working due to use of self->{main} in Conf.pm.   Fixed by setting {main} in Conf ctor, and providing a finish() method on the main object as we should have been doing all along
-------------------------------------------------------------------------
-r6564 | jm | 2004-02-07 22:18:45 +0000 (Sat, 07 Feb 2004) | 1 line
-
-affiliate_id rule, suggestion from sa-users list
-------------------------------------------------------------------------
-r6558 | jm | 2004-02-07 03:54:20 +0000 (Sat, 07 Feb 2004) | 1 line
-
-some new rules for testing
-------------------------------------------------------------------------
-r6553 | jm | 2004-02-06 20:25:59 +0000 (Fri, 06 Feb 2004) | 1 line
-
-rule development helper script: scan a corpus of mail for one or more named headers, producing easilly-greppable output, to spot correlations between header patterns
-------------------------------------------------------------------------
-r6550 | jm | 2004-02-06 17:55:57 +0000 (Fri, 06 Feb 2004) | 1 line
-
-more simple drugs-in-subject rules for testing
-------------------------------------------------------------------------
-r6549 | jm | 2004-02-06 17:52:14 +0000 (Fri, 06 Feb 2004) | 1 line
-
-simple xanax-in-subject rule
-------------------------------------------------------------------------
-r6548 | jm | 2004-02-06 17:39:06 +0000 (Fri, 06 Feb 2004) | 1 line
-
-some errors in MANIFEST discovered; all files with 'o' in the name may have been skipped
-------------------------------------------------------------------------
-r6539 | jm | 2004-02-06 07:00:31 +0000 (Fri, 06 Feb 2004) | 1 line
-
-bug 2205: LDAP support, from Kristian Koehntopp <kk(at)netuse.de>. spamd can now read configs from LDAP
-------------------------------------------------------------------------
-r6536 | jm | 2004-02-06 06:49:55 +0000 (Fri, 06 Feb 2004) | 1 line
-
-bug 2205: LDAP support, from Kristian Koehntopp <kk(at)netuse.de>. spamd can now read configs from LDAP
-------------------------------------------------------------------------
-r6532 | felicity | 2004-02-06 04:30:44 +0000 (Fri, 06 Feb 2004) | 1 line
-
-updated sa-learn doco a little
-------------------------------------------------------------------------
-r6531 | jm | 2004-02-06 04:04:28 +0000 (Fri, 06 Feb 2004) | 1 line
-
-added a whole load more plugin APIs, for scanning start/end events, autolearning, and when the user is changed
-------------------------------------------------------------------------
-r6529 | jm | 2004-02-06 03:36:06 +0000 (Fri, 06 Feb 2004) | 1 line
-
-some error-avoidance in plugin support
-------------------------------------------------------------------------
-r6528 | jm | 2004-02-06 03:35:41 +0000 (Fri, 06 Feb 2004) | 1 line
-
-trying out some new rules to detect spamware which attempts to evade rDNS/HELO crosschecks by using correct rDNS for HELO; however, if we see HELOs from dynamic IPs using their rDNS names, I bet it's a good rule.  idea from CL
-------------------------------------------------------------------------
-r6524 | quinlan | 2004-02-05 23:10:44 +0000 (Thu, 05 Feb 2004) | 7 lines
-
-DNSBL changes
-- rename RCVD_IN_DYNABLOCK to RCVD_IN_SORBS_DUL
-- change multi-RBLs into prerequisite tests for better stability
-- promote RCVD_IN_XBL, switch to new version of SBL+XBL rule
-- fix T_RCVD_IN_SORBS_NOMAIL and T_RCVD_IN_SORBS_BADCONF to query
-  the SORBS RHSBL
-
-------------------------------------------------------------------------
-r6523 | quinlan | 2004-02-05 23:08:02 +0000 (Thu, 05 Feb 2004) | 2 lines
-
-remove some debugging accidentally committed
-
-------------------------------------------------------------------------
-r6522 | felicity | 2004-02-05 22:48:10 +0000 (Thu, 05 Feb 2004) | 1 line
-
-reverted the last score checkin, forced the 0 scores to 0.001 to get the same result as I was going for...
-------------------------------------------------------------------------
-r6520 | felicity | 2004-02-05 21:10:30 +0000 (Thu, 05 Feb 2004) | 4 lines
-
-since we had a bunch of scores still at 0, weren't not testing all of the
-rules ...  killed the generated scores so everything will default to 1.
-enabled net rules that were disabled with 0.001 score.
-
-------------------------------------------------------------------------
-r6519 | felicity | 2004-02-05 20:40:15 +0000 (Thu, 05 Feb 2004) | 1 line
-
-bug 2869: sa-learn would fail if run with --mbox and reading from STDIN in certain circumstances.  this commit lets sa-learn make a temp file to store the contents from STDIN, runs the appropriate code over the temp file, then removes it.
-------------------------------------------------------------------------
-r6518 | felicity | 2004-02-05 20:26:15 +0000 (Thu, 05 Feb 2004) | 1 line
-
-the loop should deal with the file name, not the folder name ...
-------------------------------------------------------------------------
-r6515 | felicity | 2004-02-05 18:03:42 +0000 (Thu, 05 Feb 2004) | 1 line
-
-more mime parsing tests
-------------------------------------------------------------------------
-r6514 | felicity | 2004-02-05 17:50:11 +0000 (Thu, 05 Feb 2004) | 1 line
-
-found spam trying to use blank mime boundaries, in violation of the rfc.  it's not clear if we should accept or ignore the blank boundary (muas are all over the board wrt how they handle it), so this commit will have us accept the blank boundary.  we can easily change it to ignore the blank boundary with a 2-line comment change if we later decide to do things differently.
-------------------------------------------------------------------------
-r6513 | felicity | 2004-02-05 16:03:25 +0000 (Thu, 05 Feb 2004) | 1 line
-
-solve a div by zero error
-------------------------------------------------------------------------
-r6509 | quinlan | 2004-02-05 07:34:27 +0000 (Thu, 05 Feb 2004) | 3 lines
-
-promote HTML_CONVERTED
-add a new test rule (not usable yet)
-
-------------------------------------------------------------------------
-r6504 | felicity | 2004-02-05 04:08:59 +0000 (Thu, 05 Feb 2004) | 1 line
-
-remove MICROSOFT_EXECUTABLE
-------------------------------------------------------------------------
-r6503 | felicity | 2004-02-05 03:19:20 +0000 (Thu, 05 Feb 2004) | 1 line
-
-don't bother looking for uuencoded parts, since we don't use that knowledge for anything
-------------------------------------------------------------------------
-r6502 | felicity | 2004-02-04 22:28:34 +0000 (Wed, 04 Feb 2004) | 3 lines
-
-bug 3000: make check_attachments() use the mime tree instead of trying
-to figure out what is going on by itself.
-
-------------------------------------------------------------------------
-r6501 | felicity | 2004-02-04 21:11:54 +0000 (Wed, 04 Feb 2004) | 1 line
-
-fixed no-self issue...
-------------------------------------------------------------------------
-r6500 | felicity | 2004-02-04 20:27:53 +0000 (Wed, 04 Feb 2004) | 1 line
-
-allow access to raw data if necessary
-------------------------------------------------------------------------
-r6499 | felicity | 2004-02-04 20:24:58 +0000 (Wed, 04 Feb 2004) | 1 line
-
-parse more things out of content-type
-------------------------------------------------------------------------
-r6494 | quinlan | 2004-02-04 08:12:19 +0000 (Wed, 04 Feb 2004) | 2 lines
-
-remove HTML bad tag count rules - not as good as ratios
-
-------------------------------------------------------------------------
-r6493 | quinlan | 2004-02-04 08:09:34 +0000 (Wed, 04 Feb 2004) | 4 lines
-
-Promote one of the parser-based HTML obfuscation rule sets
-(not quite the best results, but seems least easily evaded).
-This blows OBFUSCATING_COMMENT out of the water, by the way.
-
-------------------------------------------------------------------------
-r6466 | quinlan | 2004-02-04 04:35:49 +0000 (Wed, 04 Feb 2004) | 2 lines
-
-remove in-memory cache of probabilities since code was not being used
-
-------------------------------------------------------------------------
-r6463 | quinlan | 2004-02-04 00:29:53 +0000 (Wed, 04 Feb 2004) | 4 lines
-
-add HTML parser-based version of T_HTML_CONVERTED
-add xbl+sbl support
-a few other new test rules
-
-------------------------------------------------------------------------
-r6441 | quinlan | 2004-02-03 06:02:22 +0000 (Tue, 03 Feb 2004) | 2 lines
-
-allow HTML comment rules to be specified in html_eval, convert current rules
-
-------------------------------------------------------------------------
-r6440 | quinlan | 2004-02-03 05:54:48 +0000 (Tue, 03 Feb 2004) | 2 lines
-
-add parser-based HTML obfuscation tests and a few tweaks to HTML rendering
-
-------------------------------------------------------------------------
-r6436 | felicity | 2004-02-03 00:30:30 +0000 (Tue, 03 Feb 2004) | 1 line
-
-don't need MsgContainer::as_string() anymore.  instead of rendering as HTML any text* attachment, only do 'text' and 'text/plain'.  fixes some FPs for MPART_ALT_DIFF, etc.
-------------------------------------------------------------------------
-r6435 | felicity | 2004-02-02 21:36:50 +0000 (Mon, 02 Feb 2004) | 1 line
-
-spamd wasn't putting the mbox seperator back ... <grrr>
-------------------------------------------------------------------------
-r6434 | quinlan | 2004-02-02 21:34:33 +0000 (Mon, 02 Feb 2004) | 2 lines
-
-add some Message-ID rules for test
-
-------------------------------------------------------------------------
-r6433 | felicity | 2004-02-02 15:57:07 +0000 (Mon, 02 Feb 2004) | 1 line
-
-if the raw size is 0, there's nothing to render, so don't bother.  (solves a div by 0 error too)
-------------------------------------------------------------------------
-r6432 | quinlan | 2004-02-02 06:39:05 +0000 (Mon, 02 Feb 2004) | 3 lines
-
-testing moving some comment rules from code to here
-bug 2992: a few proposed new rules by Martin Radford
-
-------------------------------------------------------------------------
-r6431 | quinlan | 2004-02-02 06:38:03 +0000 (Mon, 02 Feb 2004) | 2 lines
-
-allow HTML comment tests to be specified in html_eval rules
-
-------------------------------------------------------------------------
-r6430 | felicity | 2004-02-02 02:50:25 +0000 (Mon, 02 Feb 2004) | 1 line
-
-deal with the mbox seperator ...
-------------------------------------------------------------------------
-r6421 | felicity | 2004-02-01 21:14:39 +0000 (Sun, 01 Feb 2004) | 1 line
-
-use 3 different states for ArchiveIterator, 1 for sa-learn (do everything in memory), 2 for mass-check: tempfile to keep memory use down, 1 process (no forking/etc), 2+ processes (forking, IPC, etc.)
-------------------------------------------------------------------------
-r6400 | duncf | 2004-02-01 05:41:34 +0000 (Sun, 01 Feb 2004) | 1 line
-
-Fixed credits to avoid belittling some contributions... removed references to bugzilla and dates (we really dont need to be so specific...)
-------------------------------------------------------------------------
-r6399 | felicity | 2004-02-01 05:12:49 +0000 (Sun, 01 Feb 2004) | 1 line
-
-previous change broke sa-learn -- we now only use external files for message passing if -j > 1, also just stick # of messages at top of temp file, skip the whole IO child/parent thing ...
-------------------------------------------------------------------------
-r6398 | jm | 2004-02-01 04:37:29 +0000 (Sun, 01 Feb 2004) | 2 lines
-
-Michael Parker: Fixing up the license in several files, also moves over to the new key/value
-Conf stuff and makes it so BayesStoreSQL no longer returns undef in new.
-------------------------------------------------------------------------
-r6393 | mss | 2004-02-01 01:46:46 +0000 (Sun, 01 Feb 2004) | 4 lines
-
-Tried to find out why 'make test' fails with
-  t/bayesdbm....ok 32/43Can't use an undefined value as a symbol reference at ../lib/Mail/SpamAssassin/ArchiveIterator.pm line 296.
-Anybody an idea?
-
-------------------------------------------------------------------------
-r6390 | mss | 2004-02-01 01:17:14 +0000 (Sun, 01 Feb 2004) | 1 line
-
-"clean-room" re-implementation of the spamc $(EXE_EXT) stuff
-------------------------------------------------------------------------
-r6385 | felicity | 2004-01-31 21:40:05 +0000 (Sat, 31 Jan 2004) | 1 line
-
-reduce memory usage during mass-check -- for me I go from 110-250 to 50-60MB
-------------------------------------------------------------------------
-r6383 | felicity | 2004-01-31 14:35:51 +0000 (Sat, 31 Jan 2004) | 1 line
-
-use nightly/weekly as appropriate, not just nightly ... <grrr>
-------------------------------------------------------------------------
-r6381 | jm | 2004-01-31 05:26:58 +0000 (Sat, 31 Jan 2004) | 1 line
-
-reverted patch from bug 1031: removed EXE_EXT use from code to save having to get a written CLA from Reini Urban
-------------------------------------------------------------------------
-r6380 | jm | 2004-01-31 05:21:25 +0000 (Sat, 31 Jan 2004) | 1 line
-
-bug 2949: add wiki link to README
-------------------------------------------------------------------------
-r6379 | jm | 2004-01-31 05:08:39 +0000 (Sat, 31 Jan 2004) | 1 line
-
-updated CREDITS list to be comprehensive and up-to-date
-------------------------------------------------------------------------
-r6378 | jm | 2004-01-31 04:43:04 +0000 (Sat, 31 Jan 2004) | 1 line
-
-removed copyright notices from all files, apart from the ASF one.  Moved authorship and credits information into a new top-level file, CREDITS
-------------------------------------------------------------------------
-r6377 | jm | 2004-01-31 04:18:08 +0000 (Sat, 31 Jan 2004) | 1 line
-
-ran indent -i4 -npsl -di0 -br -nce -d0 -cli0 -npcs -nfc1 (the Apache C style, http://www.apache.org/dev/styleguide.html) over the .c and .h files in spamc
-------------------------------------------------------------------------
-r6376 | jm | 2004-01-31 04:12:48 +0000 (Sat, 31 Jan 2004) | 1 line
-
-noted some warnings about implicit declarations and unused vars; cleaned
-------------------------------------------------------------------------
-r6375 | jm | 2004-01-31 04:10:17 +0000 (Sat, 31 Jan 2004) | 1 line
-
-bug 2959: spamc -d causes seg fault when hostname used does not resolve
-------------------------------------------------------------------------
-r6374 | jm | 2004-01-31 04:00:18 +0000 (Sat, 31 Jan 2004) | 1 line
-
-bug 1642: remove use of AnyDBM_File, since it pollutes the global namespace
-------------------------------------------------------------------------
-r6371 | quinlan | 2004-01-31 03:28:18 +0000 (Sat, 31 Jan 2004) | 4 lines
-
-store list of messages in a temporary file
-restore offset as byte offset of message starting at "From "
-move secure_tmpfile to Util.pm
-
-------------------------------------------------------------------------
-r6370 | quinlan | 2004-01-31 03:26:41 +0000 (Sat, 31 Jan 2004) | 2 lines
-
-fix a warning from new test code
-
-------------------------------------------------------------------------
-r6365 | felicity | 2004-01-30 21:03:54 +0000 (Fri, 30 Jan 2004) | 1 line
-
-quinlan didn't like my sha1.t modifications, so I'm backing out the patch since it's not a hot issue for me.
-------------------------------------------------------------------------
-r6364 | felicity | 2004-01-30 18:49:59 +0000 (Fri, 30 Jan 2004) | 1 line
-
-when bayes learns a message, put the atime of that message in the debug output
-------------------------------------------------------------------------
-r6363 | felicity | 2004-01-30 18:45:19 +0000 (Fri, 30 Jan 2004) | 1 line
-
-if sa-learn is run but the configuration disables bayes, tell the user!
-------------------------------------------------------------------------
-r6361 | jm | 2004-01-30 06:12:57 +0000 (Fri, 30 Jan 2004) | 1 line
-
-T_HTTP_77 now a uri rule
-------------------------------------------------------------------------
-r6360 | jm | 2004-01-30 05:54:01 +0000 (Fri, 30 Jan 2004) | 1 line
-
-oops, typo in T_HTTP_77
-------------------------------------------------------------------------
-r6359 | felicity | 2004-01-30 04:15:38 +0000 (Fri, 30 Jan 2004) | 2 lines
-
-faster version of scan_mailbox.  brings the time for me from 55s to 44s.
-
-------------------------------------------------------------------------
-r6358 | felicity | 2004-01-30 03:43:03 +0000 (Fri, 30 Jan 2004) | 2 lines
-
-more removal of deprecated options and such
-
-------------------------------------------------------------------------
-r6357 | jm | 2004-01-30 03:09:51 +0000 (Fri, 30 Jan 2004) | 1 line
-
-minor doco update
-------------------------------------------------------------------------
-r6356 | jm | 2004-01-30 03:04:54 +0000 (Fri, 30 Jan 2004) | 1 line
-
-catch encoded 'www' in URLs
-------------------------------------------------------------------------
-r6355 | jm | 2004-01-30 03:04:47 +0000 (Fri, 30 Jan 2004) | 1 line
-
-catch encoded 'www' in URLs
-------------------------------------------------------------------------
-r6354 | jm | 2004-01-30 03:04:17 +0000 (Fri, 30 Jan 2004) | 1 line
-
-this went in with last change. highlighting independently
-------------------------------------------------------------------------
-r6353 | jm | 2004-01-30 02:54:33 +0000 (Fri, 30 Jan 2004) | 1 line
-
-bug 195: SQL support for AWL and Bayes storage, thanks to Michael Parker
-------------------------------------------------------------------------
-r6352 | felicity | 2004-01-29 19:43:38 +0000 (Thu, 29 Jan 2004) | 1 line
-
-more housekeeping -- check_bayes_db no longer exists, and modified some of the sha1 test code (more text blobs ...)
-------------------------------------------------------------------------
-r6351 | felicity | 2004-01-29 19:27:12 +0000 (Thu, 29 Jan 2004) | 1 line
-
-first pass at removing deprecated options
-------------------------------------------------------------------------
-r6350 | felicity | 2004-01-29 19:09:45 +0000 (Thu, 29 Jan 2004) | 1 line
-
-fixed up some doco test bits
-------------------------------------------------------------------------
-r6349 | felicity | 2004-01-29 18:47:23 +0000 (Thu, 29 Jan 2004) | 1 line
-
-here's cpucount ...
-------------------------------------------------------------------------
-r6348 | quinlan | 2004-01-29 18:44:56 +0000 (Thu, 29 Jan 2004) | 2 lines
-
-find number of processors without cpucount
-
-------------------------------------------------------------------------
-r6347 | felicity | 2004-01-29 14:18:15 +0000 (Thu, 29 Jan 2004) | 1 line
-
-another stupid typo
-------------------------------------------------------------------------
-r6346 | quinlan | 2004-01-29 01:57:58 +0000 (Thu, 29 Jan 2004) | 2 lines
-
-more SVN updates
-
-------------------------------------------------------------------------
-r6343 | felicity | 2004-01-28 22:29:01 +0000 (Wed, 28 Jan 2004) | 1 line
-
-remove out-of-date tools that aren't used anyway
-------------------------------------------------------------------------
-r6342 | felicity | 2004-01-28 22:27:18 +0000 (Wed, 28 Jan 2004) | 1 line
-
-added license text to calling scripts
-------------------------------------------------------------------------
-r6341 | felicity | 2004-01-28 22:24:05 +0000 (Wed, 28 Jan 2004) | 1 line
-
-need to kill it from MANIFEST too... <sigh>
-------------------------------------------------------------------------
-r6340 | felicity | 2004-01-28 22:23:21 +0000 (Wed, 28 Jan 2004) | 1 line
-
-people won't run it if it's not there ... ;)
-------------------------------------------------------------------------
-r6336 | felicity | 2004-01-28 16:02:39 +0000 (Wed, 28 Jan 2004) | 1 line
-
-fixed svnversion issue
-------------------------------------------------------------------------
-r6335 | quinlan | 2004-01-28 06:40:25 +0000 (Wed, 28 Jan 2004) | 2 lines
-
-switch to SVN version (does anyone actually use the tag of mass-check itself?)
-
-------------------------------------------------------------------------
-r6334 | quinlan | 2004-01-28 06:34:10 +0000 (Wed, 28 Jan 2004) | 2 lines
-
-add $Rev$
-
-------------------------------------------------------------------------
-r6333 | jm | 2004-01-28 06:13:17 +0000 (Wed, 28 Jan 2004) | 1 line
-
-updating instructions for svn
-------------------------------------------------------------------------
-r6331 | felicity | 2004-01-28 00:57:39 +0000 (Wed, 28 Jan 2004) | 1 line
-
-updates for the corpora run scripts
-------------------------------------------------------------------------
-r6330 | quinlan | 2004-01-28 00:37:10 +0000 (Wed, 28 Jan 2004) | 2 lines
-
-update scripts for SVN
-
-------------------------------------------------------------------------
-r6329 | quinlan | 2004-01-27 22:50:11 +0000 (Tue, 27 Jan 2004) | 2 lines
-
-bug 2211: tests to detect invalid HTML tags
-
-------------------------------------------------------------------------
-r6328 | quinlan | 2004-01-27 22:35:08 +0000 (Tue, 27 Jan 2004) | 2 lines
-
-naming convention for html_results that are still in testing
-
-------------------------------------------------------------------------
-r6327 | felicity | 2004-01-27 21:26:56 +0000 (Tue, 27 Jan 2004) | 1 line
-
-finish removing this stuff
-------------------------------------------------------------------------
-r6324 | felicity | 2004-01-27 21:00:17 +0000 (Tue, 27 Jan 2004) | 1 line
-
-removing old changes file
-------------------------------------------------------------------------
-r6323 | felicity | 2004-01-27 20:58:39 +0000 (Tue, 27 Jan 2004) | 1 line
-
-require razor 2.40 or later
-------------------------------------------------------------------------
-r6322 | jm | 2004-01-27 20:11:42 +0000 (Tue, 27 Jan 2004) | 1 line
-
-oops. thanks Theo for spotting that. fixed a bug
-------------------------------------------------------------------------
-r6321 | felicity | 2004-01-27 19:19:10 +0000 (Tue, 27 Jan 2004) | 2 lines
-
-bug 2910: looks like these weren't "svn add"ed ... oops!
-
-------------------------------------------------------------------------
-r6319 | jm | 2004-01-27 08:24:29 +0000 (Tue, 27 Jan 2004) | 1 line
-
-bug 2910: replaced evolver with fast perceptron score generation tool by Henry Stern; also cleaned up a few old scripts that aren't used anymore
-------------------------------------------------------------------------
-r6318 | jm | 2004-01-27 08:04:58 +0000 (Tue, 27 Jan 2004) | 1 line
-
-metadata's not going away that easily ;)
-------------------------------------------------------------------------
-r6317 | jm | 2004-01-27 08:01:27 +0000 (Tue, 27 Jan 2004) | 1 line
-
-bug 2970: Bob Menschel's 'longwords' rules
-------------------------------------------------------------------------
-r6316 | jm | 2004-01-27 07:55:25 +0000 (Tue, 27 Jan 2004) | 1 line
-
-bug 2965: hit-frequencies -x header was wrong
-------------------------------------------------------------------------
-r6312 | felicity | 2004-01-27 03:29:54 +0000 (Tue, 27 Jan 2004) | 1 line
-
-bug 2968: sa-learn failed because there's no more 'get' function...
-------------------------------------------------------------------------
-r6305 | felicity | 2004-01-26 23:27:57 +0000 (Mon, 26 Jan 2004) | 1 line
-
-mime parser test code and related data files
-------------------------------------------------------------------------
-r6304 | jm | 2004-01-26 22:20:21 +0000 (Mon, 26 Jan 2004) | 1 line
-
-added bogusmx DNSBL test
-------------------------------------------------------------------------
-r6303 | felicity | 2004-01-26 22:09:05 +0000 (Mon, 26 Jan 2004) | 30 lines
-
-- bug 2267-related: I found that M::SA::Conf::_parse() was sucking
-  up a lot of the time of a single message run.  I modified the
-  majority of configuration options to do string equality instead of
-  REs and got an improvement.  It probably still needs some tweaks,
-  but it's working for me. :)
-
-- started removing backwards compatibility options -- for instance,
-  bayes_auto_learn is now the required version, auto_learn alone won't
-  work.
-
-- the previous Conf code would set the default scores whenever a
-  rule was defined in the config files.  unfortunately, since we
-  typically define the rule, and then the score, this means we're
-  setting the scores to the default, then again when the real scores
-  are read in.  I moved the default score setting to the end of the
-  parsing routine, so all the real scores are set, then anything
-  that's left without a score gets the appropriate default.
-
-- more documentation bits around the MsgContainer and MsgParser code
-
-- got rid of some module code not required in PerMsgStatus
-
-- added a quick n' dirty useless entity modification to the URL list
-
-- added license jargon to MsgParser
-
-- fixed dns.t to exit if it actually shouldn't test anything
-
-- killed useless Data::Dumper from rule_tests.t
-
-------------------------------------------------------------------------
-r6299 | felicity | 2004-01-26 04:41:00 +0000 (Mon, 26 Jan 2004) | 1 line
-
-bug 2071: gevalia coffee rule
-------------------------------------------------------------------------
-r6298 | felicity | 2004-01-26 04:12:26 +0000 (Mon, 26 Jan 2004) | 1 line
-
-bug 2844: web browsers will correctly parse 'http://www.foo.biz?id=3' to be 'http://www.foo.biz/?id=3', so we should too...
-------------------------------------------------------------------------
-r6297 | felicity | 2004-01-26 03:27:09 +0000 (Mon, 26 Jan 2004) | 1 line
-
-bug 2963: make rule_tests work with the new mime parser.  also make sure the tests run against the test configs and don't read the site or user prefs files.
-------------------------------------------------------------------------
-r6295 | felicity | 2004-01-25 22:24:35 +0000 (Sun, 25 Jan 2004) | 1 line
-
-stop running body rules a little faster ...
-------------------------------------------------------------------------
-r6282 | felicity | 2004-01-25 20:06:33 +0000 (Sun, 25 Jan 2004) | 1 line
-
-potentially mark when a bad uri encoding occurs.
-------------------------------------------------------------------------
-r6265 | felicity | 2004-01-25 03:17:01 +0000 (Sun, 25 Jan 2004) | 1 line
-
-merge the new html rendering with the old html rules ...
-------------------------------------------------------------------------
-r6263 | mss | 2004-01-24 20:11:43 +0000 (Sat, 24 Jan 2004) | 1 line
-
-Some more standardized copyrights.
-------------------------------------------------------------------------
-r6262 | mss | 2004-01-24 20:05:23 +0000 (Sat, 24 Jan 2004) | 1 line
-
-Added some license/copyright headers
-------------------------------------------------------------------------
-r6261 | quinlan | 2004-01-24 19:54:44 +0000 (Sat, 24 Jan 2004) | 2 lines
-
-use standard copyright format
-
-------------------------------------------------------------------------
-r6260 | felicity | 2004-01-24 18:36:47 +0000 (Sat, 24 Jan 2004) | 1 line
-
-bug 2956: uri tests weren't matching where they should if uris were encoded improperly.  we now reencode the uris we found correctly and check them too.
-------------------------------------------------------------------------
-r6259 | felicity | 2004-01-24 18:10:34 +0000 (Sat, 24 Jan 2004) | 1 line
-
-bug 2957: add INFO_TLD, same as BIZ_TLD
-------------------------------------------------------------------------
-r6258 | felicity | 2004-01-24 18:07:38 +0000 (Sat, 24 Jan 2004) | 4 lines
-
-bug 2858: add a "PING" protocol command to spamd which allows for remote
-monitoring to see if spamd is alive without it complaining there was no
-message sent.
-
-------------------------------------------------------------------------
-r6257 | felicity | 2004-01-24 05:33:24 +0000 (Sat, 24 Jan 2004) | 1 line
-
-more parser work, replaced the get_*body functions in PerMsgStatus, etc, etc.
-------------------------------------------------------------------------
-r6256 | quinlan | 2004-01-24 01:15:36 +0000 (Sat, 24 Jan 2004) | 2 lines
-
-update to Apache License Version 2.0
-
-------------------------------------------------------------------------
-r6255 | quinlan | 2004-01-24 01:11:57 +0000 (Sat, 24 Jan 2004) | 2 lines
-
-minor fix
-
-------------------------------------------------------------------------
-r6250 | jm | 2004-01-23 06:01:21 +0000 (Fri, 23 Jan 2004) | 1 line
-
-plugin support, using new loadplugin configuration command
-------------------------------------------------------------------------
-r6249 | felicity | 2004-01-21 21:49:00 +0000 (Wed, 21 Jan 2004) | 1 line
-
-work towards merging new parser into other areas ...
-------------------------------------------------------------------------
-r6248 | mss | 2004-01-21 19:21:42 +0000 (Wed, 21 Jan 2004) | 2 lines
-
-I wonder why this file is suddenly executabel again...
-
-------------------------------------------------------------------------
-r6247 | felicity | 2004-01-20 22:33:37 +0000 (Tue, 20 Jan 2004) | 1 line
-
-bug 2939: initial work to remove Mail::Audit code
-------------------------------------------------------------------------
-r6245 | jm | 2004-01-20 21:37:01 +0000 (Tue, 20 Jan 2004) | 1 line
-
-added details of spamtrap machine etc.
-------------------------------------------------------------------------
-r6244 | jm | 2004-01-20 20:59:39 +0000 (Tue, 20 Jan 2004) | 1 line
-
-minor status updates
-------------------------------------------------------------------------
-r6240 | felicity | 2004-01-20 20:32:27 +0000 (Tue, 20 Jan 2004) | 2 lines
-
-bug 2291: routines to process body text could be run multiple times due to lack of caching of results.
-
-------------------------------------------------------------------------
-r6235 | jm | 2004-01-20 07:57:55 +0000 (Tue, 20 Jan 2004) | 1 line
-
-bug 2791: qmail Received headers may still be misinterpreted, fix from Michel Bouissou
-------------------------------------------------------------------------
-r6234 | jm | 2004-01-20 07:55:55 +0000 (Tue, 20 Jan 2004) | 1 line
-
-more SPF work; added test for numeric HELOs as the non-first Received line; added test to find images/hrefs to terra.es, which seems to have a serious problem with hosting spammers
-------------------------------------------------------------------------
-r6233 | jm | 2004-01-20 07:54:11 +0000 (Tue, 20 Jan 2004) | 1 line
-
-ok_locales now supports two new locales -- zh.big5 and zh.gb2312, to limit charsets more accurately; bug 2846
-------------------------------------------------------------------------
-r6228 | mss | 2004-01-19 11:46:23 +0000 (Mon, 19 Jan 2004) | 1 line
-
-vim likes tabs...
-------------------------------------------------------------------------
-r6227 | mss | 2004-01-19 11:36:57 +0000 (Mon, 19 Jan 2004) | 2 lines
-
-More magic for Windows.
-
-------------------------------------------------------------------------
-r6226 | mss | 2004-01-19 11:27:04 +0000 (Mon, 19 Jan 2004) | 2 lines
-
-English lesson: We're RUNNING_ON_WINDOWS, *not* IN (stupid me).
-
-------------------------------------------------------------------------
-r6216 | mss | 2004-01-18 22:44:05 +0000 (Sun, 18 Jan 2004) | 2 lines
-
-Some refactoring of our test environment to make it work smoother with Windows.
-
-------------------------------------------------------------------------
-r6215 | mss | 2004-01-18 22:43:24 +0000 (Sun, 18 Jan 2004) | 2 lines
-
-Corrected a changed filename.
-
-------------------------------------------------------------------------
-r6212 | felicity | 2004-01-18 18:58:37 +0000 (Sun, 18 Jan 2004) | 1 line
-
-get rid of the last 'delivery' code (log-to-mbox), move pristine header into the mime parser.
-------------------------------------------------------------------------
-r6211 | mss | 2004-01-18 18:36:44 +0000 (Sun, 18 Jan 2004) | 2 lines
-
-Add t/SATest.pl which I forgot, sorted this bloody file alphabetically while I was around.
-
-------------------------------------------------------------------------
-r6209 | mss | 2004-01-18 18:21:14 +0000 (Sun, 18 Jan 2004) | 2 lines
-
-Add workaround for systems/shells (esp. Windows) which do not support calls a la 'cmd >file 2>&1 &'. Hope this really works under Windows, will test it in afew hours.
-
-------------------------------------------------------------------------
-r6206 | mss | 2004-01-18 16:56:24 +0000 (Sun, 18 Jan 2004) | 2 lines
-
-Don't knock over the slashes under Windows -- the apps have to handle it themselves.
-
-------------------------------------------------------------------------
-r6200 | felicity | 2004-01-18 06:28:02 +0000 (Sun, 18 Jan 2004) | 4 lines
-
-starting to get rid of the Mail::Audit stuff
-mime parser will now accept parse data that's already an array or a
-file descriptor.
-
-------------------------------------------------------------------------
-r6199 | felicity | 2004-01-18 05:55:08 +0000 (Sun, 18 Jan 2004) | 1 line
-
-updated spec file, removed unkempt polish translations, etc.
-------------------------------------------------------------------------
-r6197 | felicity | 2004-01-18 05:06:21 +0000 (Sun, 18 Jan 2004) | 8 lines
-
-More parser work ...
-- be a little smarter when parsing the boundary.  pay a little more attention to the rfc.
-- do decode/render on-first-request.  this'll save time during parsing
-  and memory until the need arises for a decoded/rendered part.
-- generalized the text v. html difference rule to not know about internal data formats
-- the parser will now deal with all of the message headers, not just mime-related ones
-- decoding and rendering are now done in the object, not in the parser
-
-------------------------------------------------------------------------
-r6189 | felicity | 2004-01-17 22:33:54 +0000 (Sat, 17 Jan 2004) | 1 line
-
-add warning to build doc
-------------------------------------------------------------------------
-r6188 | felicity | 2004-01-17 22:30:58 +0000 (Sat, 17 Jan 2004) | 1 line
-
-update extra_versions and docs for svn
-------------------------------------------------------------------------
-r6182 | mss | 2004-01-17 17:56:19 +0000 (Sat, 17 Jan 2004) | 2 lines
-
-Set svn:ignore values for spamc.
-
-------------------------------------------------------------------------
-r6181 | mss | 2004-01-17 17:50:25 +0000 (Sat, 17 Jan 2004) | 2 lines
-
-The spamd directory was getting too crowded and became a mess of EU::MM and autoconf generated stuff. So all spamc stuff (including qmail-spamc) was moved to its own directory. 'make disttest' finished successfully both on Linux and Windows but YMMV so please test. Especially packagers might want to check their scripts.
-
-------------------------------------------------------------------------
-r6180 | mss | 2004-01-16 21:33:33 +0000 (Fri, 16 Jan 2004) | 1 line
-
-remove some obsolete entries
-------------------------------------------------------------------------
-r6177 | mss | 2004-01-16 01:19:47 +0000 (Fri, 16 Jan 2004) | 1 line
-
-Set some svn:keywords properties.
-------------------------------------------------------------------------
-r6171 | mss | 2004-01-15 19:26:43 +0000 (Thu, 15 Jan 2004) | 11 lines
-
-bug 2928: avoid syslog-hickups on weird Message-Ids:
-* check(): be more specific when parsing the id, replace all control and high chars with question marks
-* logmsg(): also replace all control chars with underscores
-
-also made the "processing" log message easier to parse. its format is now:
-  logmsg =  ("processing" | "checking")
-              WSP "message" (("<" msgid ">") | "(unknown)")
-	      [ WSP "aka" "<" resent-msgid ">" ]
-	      WSP "for" (uname | "(unknown)") ":" uid
-	    "."
-
-------------------------------------------------------------------------
-r6170 | mss | 2004-01-15 00:34:30 +0000 (Thu, 15 Jan 2004) | 2 lines
-
-bug 2924: Don't create a malformed ("from" Domain Address-literal) Received header.
-
-------------------------------------------------------------------------
-r6169 | felicity | 2004-01-14 07:44:26 +0000 (Wed, 14 Jan 2004) | 10 lines
-
-More parser work.  Cleaned up debug statements some, got rid of
-some more code that is unneeded now that we do a tree as opposed to
-a pseudo-tree, resolved a potential recursion issue with leaf nodes
-pointing to themselves, simplified some code to use -1 for the last
-element in an array instead of "scalar @array - 1", find_parts() will
-now look at the tree structure to find children instead of just looking
-for children under multipart/* nodes (it's the same thing, but now it's
-not tied to the content-type, just the fact there are children nodes...)
-
-
-------------------------------------------------------------------------
-r6167 | jm | 2004-01-14 07:41:56 +0000 (Wed, 14 Jan 2004) | 1 line
-
-bug 2787: Received header misunderstood; bug 2896: debug code to report unparseable received header incorrect
-------------------------------------------------------------------------
-r6166 | felicity | 2004-01-14 06:16:30 +0000 (Wed, 14 Jan 2004) | 4 lines
-
-Added new rules to determine the % difference between text/html and text/*
-attachments in a multipart/alternative mail.  It's got amazing hit-rate
-and accuracy on my corpus even given the simple algorithm I used.
-
-------------------------------------------------------------------------
-r6165 | felicity | 2004-01-14 06:12:43 +0000 (Wed, 14 Jan 2004) | 10 lines
-
-More parser work.  The parser now handles all of my test messages
-including rather annoying corner cases.  I added some comment/pod
-documentation so the process is a little less cloudy (I'm still not quite
-sure where tree nodes are created ...)  I got rid of a bunch of duplicated
-code and made some of the parser more generic.  The tree that's made is
-now actually a full tree instead of a sorta-tree (root nodes had leaf
-data, but no actual leaves ...)  Renamed private functions to have an
-underscore in front of their names.  Implemented a find_parts() function
-to search the tree and return leaves/sub-trees that match.  Phew!
-
-------------------------------------------------------------------------
-r6164 | felicity | 2004-01-14 05:54:21 +0000 (Wed, 14 Jan 2004) | 4 lines
-
-bug 2569: MSGID_FROM_MTA_SHORT was FPing on certain postfix received 
-headers due to its reliance on what old Postfix versions did.  updated to
-be more accurate although the hit rate goes down.
-
-------------------------------------------------------------------------
-r6161 | felicity | 2004-01-14 05:46:04 +0000 (Wed, 14 Jan 2004) | 3 lines
-
-per bug 2822, added a section around the bayes expiry debug statements to completely ignore expiry
-histogram output if debug is disabled.  this will cause a for() loop to be skipped. :)
-
-------------------------------------------------------------------------
-r6160 | felicity | 2004-01-14 05:39:22 +0000 (Wed, 14 Jan 2004) | 2 lines
-
-bug 2871: fixes for FORGED_YAHOO_RCVD fps
-
-------------------------------------------------------------------------
-r6157 | mss | 2004-01-13 23:56:20 +0000 (Tue, 13 Jan 2004) | 2 lines
-
-bug 2900: log also an existing Resent-Message-Id to ease log-analysis.
-
-------------------------------------------------------------------------
-r6156 | mss | 2004-01-13 23:05:15 +0000 (Tue, 13 Jan 2004) | 2 lines
-
-Skip spamd regression tests on Windows (based on patches by Sidney Markowitz).
-
-------------------------------------------------------------------------
-r6155 | felicity | 2004-01-13 18:14:35 +0000 (Tue, 13 Jan 2004) | 3 lines
-
-make sure content-type is valid, parse all multipart/* types the same
-(don't make exception for alternative)
-
-------------------------------------------------------------------------
-r6154 | jm | 2004-01-13 08:03:18 +0000 (Tue, 13 Jan 2004) | 1 line
-
-spamd -m default was not taking effect; fixed
-------------------------------------------------------------------------
-r6152 | jm | 2004-01-13 07:45:46 +0000 (Tue, 13 Jan 2004) | 1 line
-
-bug 2919: bayes expiry may fail if a previous expiry was killed
-------------------------------------------------------------------------
-r6148 | felicity | 2004-01-13 03:12:53 +0000 (Tue, 13 Jan 2004) | 2 lines
-
-I've found that at least HTML::Parser 3.31 will do something stupid with &nbsp; and render it into "?".
-
-------------------------------------------------------------------------
-r6147 | felicity | 2004-01-13 01:39:29 +0000 (Tue, 13 Jan 2004) | 2 lines
-
-more fixing of the parser
-
-------------------------------------------------------------------------
-r6146 | jm | 2004-01-13 01:22:52 +0000 (Tue, 13 Jan 2004) | 1 line
-
-now seeing this in spam/scam mails
-------------------------------------------------------------------------
-r6145 | felicity | 2004-01-12 19:32:44 +0000 (Mon, 12 Jan 2004) | 7 lines
-
-the parser still had a few bugs ...  headers from previous same-level attachments  would carry over (ie:
-content-type, content-type-encoding, etc.)  we wouldn't actually get a tree, but a flat parse of the
-message, so things like mult/mixed(mult/alt(text/plain,text/html),application/msword) would become
-text/plain, text/html, application/msword ...  we now get objectization in the parse tree so that the full
-message is multipart/mixed which has a multipart/alternative and application/msword part, and the
-multipart/alternative part has a text/plain and text/html part.
-
-------------------------------------------------------------------------
-r6143 | felicity | 2004-01-12 03:37:40 +0000 (Mon, 12 Jan 2004) | 4 lines
-
-debug statements shouldn't put \n at the end.  fixed a slight bug with my last patch where m@^text/html$@
-would be rendered, but it would ignore valid "text/html; ....."
-
-
-------------------------------------------------------------------------
-r6142 | felicity | 2004-01-11 23:54:08 +0000 (Sun, 11 Jan 2004) | 2 lines
-
-we need to render text/html or text/* that looks like HTML ...
-
-------------------------------------------------------------------------
-r6141 | felicity | 2004-01-11 19:21:28 +0000 (Sun, 11 Jan 2004) | 3 lines
-
-perl was complaining about the use of qw{} and text with a comma to
-figure out last modified date of SA.pm.  changed to split instead.
-
-------------------------------------------------------------------------
-r6140 | felicity | 2004-01-11 18:19:04 +0000 (Sun, 11 Jan 2004) | 4 lines
-
-bug 2917: Failure to remove /tmp/spamd-$$-init for certain settings of
-auto_whitelist_path (and bayes_path)
-
-
-------------------------------------------------------------------------
-r6137 | mss | 2004-01-10 19:53:16 +0000 (Sat, 10 Jan 2004) | 2 lines
-
-Fix some bugs Sidney pointed out in the Native Windows Build stuff.
-
-------------------------------------------------------------------------
-r6136 | mss | 2004-01-09 22:40:18 +0000 (Fri, 09 Jan 2004) | 2 lines
-
-Set the correct mime-types on all files. Hopefully the next version of my IDE will pick up those SVN props and use them accordingly :)
-
-------------------------------------------------------------------------
-r6135 | mss | 2004-01-09 21:29:57 +0000 (Fri, 09 Jan 2004) | 2 lines
-
-Adapted the versioning code to SVN.
-
-------------------------------------------------------------------------
-r6134 | jm | 2004-01-09 19:26:41 +0000 (Fri, 09 Jan 2004) | 1 line
-
-bug 2915: added rule to detect Message-ID headers that don't match Received
-------------------------------------------------------------------------
-r6133 | jm | 2004-01-09 06:41:18 +0000 (Fri, 09 Jan 2004) | 1 line
-
-added replacement for RCVD_NUMERIC_HELO using new Received parser; added 'tflags nice' for T_ALL_TRUSTED
-------------------------------------------------------------------------
-r6132 | jm | 2004-01-09 06:26:51 +0000 (Fri, 09 Jan 2004) | 1 line
-
-added test for tiny font sizes
-------------------------------------------------------------------------
-r6127 | jm | 2004-01-09 01:37:40 +0000 (Fri, 09 Jan 2004) | 1 line
-
-removed CBL again, since Spamhaus XBL includes all that database
-------------------------------------------------------------------------
-r6126 | felicity | 2004-01-08 23:56:37 +0000 (Thu, 08 Jan 2004) | 3 lines
-
-bug 2608: HABEAS_SWE wasn't trigerring if the X-Habeas-SWE headers are 
-out of order in the message header (some MUAs do this).
-
-------------------------------------------------------------------------
-r6123 | felicity | 2004-01-08 23:45:15 +0000 (Thu, 08 Jan 2004) | 2 lines
-
-bug 2856: 'report_safe_copy_headers Received' would reverse the order of the Received headers  
-
-------------------------------------------------------------------------
-r6120 | jm | 2004-01-08 23:28:38 +0000 (Thu, 08 Jan 2004) | 1 line
-
-use of UNUSED_VARIABLE cannot be interspersed between variable declarations with older compilers
-------------------------------------------------------------------------
-r6119 | jm | 2004-01-08 22:59:08 +0000 (Thu, 08 Jan 2004) | 1 line
-
-added rule to catch the 'Re: UPPERCASE, word word word' spams by Subject
-------------------------------------------------------------------------
-r6117 | jm | 2004-01-08 07:06:31 +0000 (Thu, 08 Jan 2004) | 1 line
-
-added ASL 1.1 text to all source, rules and many scripts
-------------------------------------------------------------------------
-r6116 | jm | 2004-01-08 06:59:30 +0000 (Thu, 08 Jan 2004) | 1 line
-
-added license-replacing helper script
-------------------------------------------------------------------------
-r6115 | jm | 2004-01-08 06:42:45 +0000 (Thu, 08 Jan 2004) | 1 line
-
-preparing to insert license text using an automated tool
-------------------------------------------------------------------------
-r6114 | jm | 2004-01-08 06:40:11 +0000 (Thu, 08 Jan 2004) | 1 line
-
-some files showing up even though they were removed on sf.net
-------------------------------------------------------------------------
-r6112 | jm | 2004-01-08 04:40:47 +0000 (Thu, 08 Jan 2004) | 1 line
-
-updating distro to use ASL instead of GPL/PAL; preparing for massive license fixup
-------------------------------------------------------------------------
-r6110 | duncf | 2004-01-08 03:06:36 +0000 (Thu, 08 Jan 2004) | 4 lines
-
-Fixes backwards compat of rewrite_subject -> rewrite_header which I
-screwed up the first time... Also removes any reference to
-rewrite_subject in the docs. (Closes: #2905)
-
-------------------------------------------------------------------------
-r6109 | jm | 2004-01-08 02:57:34 +0000 (Thu, 08 Jan 2004) | 1 line
-
-bug 2842: exiscan spamc passes empty User: on to spamd, fix support for this
-------------------------------------------------------------------------
-r6108 | jm | 2004-01-08 02:51:57 +0000 (Thu, 08 Jan 2004) | 1 line
-
-bug 2842: empty User header breaks exiscan
-------------------------------------------------------------------------
-r6106 | jm | 2004-01-08 02:44:13 +0000 (Thu, 08 Jan 2004) | 2 lines
-
-bug 2787: Received header parser not handling one type of header
-
-------------------------------------------------------------------------
-r6104 | jm | 2004-01-08 02:20:24 +0000 (Thu, 08 Jan 2004) | 2 lines
-
-removed old GPL/PAL contrib cert
-
-------------------------------------------------------------------------
-r6103 | jm | 2004-01-08 02:19:28 +0000 (Thu, 08 Jan 2004) | 2 lines
-
-Added STATUS file, Apache-style
-
-------------------------------------------------------------------------
-r6102 | mss | 2004-01-06 21:23:31 +0000 (Tue, 06 Jan 2004) | 1 line
-
-Forgot to remove some debugging code.
-------------------------------------------------------------------------
-r6101 | mss | 2004-01-06 21:21:15 +0000 (Tue, 06 Jan 2004) | 2 lines
-
-Some Native Windows fixes.
-
-------------------------------------------------------------------------
-r6100 | mss | 2004-01-06 14:19:46 +0000 (Tue, 06 Jan 2004) | 2 lines
-
-Fixed a stupid bug which always enabled SSL on Windows.
-
-------------------------------------------------------------------------
-r6099 | mss | 2004-01-06 02:36:44 +0000 (Tue, 06 Jan 2004) | 2 lines
-
-Added a modified version of Sidney's Native Windows Patch(tm). build/configure is now enabled.
-
-------------------------------------------------------------------------
-r6098 | mss | 2004-01-06 02:29:49 +0000 (Tue, 06 Jan 2004) | 1 line
-
-Oops. Stupid typo. It's late.
-------------------------------------------------------------------------
-r6097 | mss | 2004-01-06 02:11:38 +0000 (Tue, 06 Jan 2004) | 2 lines
-
-Added some autoconf wrapper/replacement to make it easier to incorporate Sidney's Native Windows Patches(tm) -- not yet enabled.
-
-------------------------------------------------------------------------
-r6096 | mss | 2004-01-06 02:08:14 +0000 (Tue, 06 Jan 2004) | 3 lines
-
-* Make -Mvars work with uninitialized variables.
-* Don't fiddle around with STDIN/-OUT. This is probably not really necessary but I changed it while hunting another bug and it won't hurt.
-
-------------------------------------------------------------------------
-r6095 | jm | 2004-01-05 22:57:49 +0000 (Mon, 05 Jan 2004) | 2 lines
-
-added comment attribution
-
-------------------------------------------------------------------------
-r6094 | jm | 2004-01-05 22:55:57 +0000 (Mon, 05 Jan 2004) | 2 lines
-
-added MSN redirector test rule
-
-------------------------------------------------------------------------
-r6093 | jm | 2004-01-05 22:52:25 +0000 (Mon, 05 Jan 2004) | 2 lines
-
-added XBL test
-
-------------------------------------------------------------------------
-r6092 | felicity | 2004-01-05 16:28:02 +0000 (Mon, 05 Jan 2004) | 3 lines
-
-bug 2864: RPM building on newer RPM versions would cause complaints for
-files installed but not packaged, etc.  quell the warnings.
-
-------------------------------------------------------------------------
-r6090 | jm | 2004-01-05 08:20:43 +0000 (Mon, 05 Jan 2004) | 4 lines
-
-SPF tweak; avoid fetchmail-incurred FPs, and use envelope-from data from
-Received headers where available.
-
-
-------------------------------------------------------------------------
-r6089 | jm | 2004-01-05 07:57:49 +0000 (Mon, 05 Jan 2004) | 3 lines
-
-Added some more test rules that seem good against the "DFKGJDFGJ, the blah etc"
-spammer
-
-------------------------------------------------------------------------
-r6088 | mss | 2004-01-04 23:07:22 +0000 (Sun, 04 Jan 2004) | 2 lines
-
-(Finally) corrected some executable bits
-
-------------------------------------------------------------------------
-r6087 | duncf | 2004-01-02 01:32:59 +0000 (Fri, 02 Jan 2004) | 4 lines
-
-Updated sa-stats.pl from Bob Apthorpe (Bug 2870) Also included a hack
-to fix Parse::Syslog brokenness and allow the script to work with log
-files not in current year. (I.e. after new years)
-
-------------------------------------------------------------------------
-r6086 | mss | 2003-12-30 23:20:57 +0000 (Tue, 30 Dec 2003) | 2 lines
-
-Add SVN files .r[0-9] and .mine to list of ignored files, remove obsolete windows_install.
-
-------------------------------------------------------------------------
-r6085 | duncf | 2003-12-30 06:10:04 +0000 (Tue, 30 Dec 2003) | 11 lines
-
-Adds rewrite_header option to allow tagging of Subject, To and From
-headers. For To and From headers, markup will be in the form of an RFC
-2822 Comment (in parentheses separated by a tab from the
-address). (Closes bug 478)
-
-Also, fixes Subject tagging to allow for all tags to be used, noting
-that remobval of markup will only work if report_safe is > 0, or only
-_HITS_ and _REQD_ are used. (Closes 2550)
-
-Thanks to Malte for some of the regexps I stole from him ;-)
-
-------------------------------------------------------------------------
-r6084 | duncf | 2003-12-29 19:22:09 +0000 (Mon, 29 Dec 2003) | 3 lines
-
-Remove .cvsignore files and setting svn:ignore as suggested by Michael
-Parker
-
-------------------------------------------------------------------------
-r6083 | duncf | 2003-12-29 19:06:08 +0000 (Mon, 29 Dec 2003) | 1 line
-
-Have makefile.pl ignore .svn directory when building blib
-------------------------------------------------------------------------
-r6082 | duncf | 2003-12-29 18:14:12 +0000 (Mon, 29 Dec 2003) | 2 lines
-
-Updating MAINFEST to deal with file removals (why do we always forget this?)
-
-------------------------------------------------------------------------
-r6081 | felicity | 2003-12-27 06:52:04 +0000 (Sat, 27 Dec 2003) | 5 lines
-
-bug 2837: -w is a left over from early versions of SpamAssassin, but
-the program is now designed to only filter mail, so it shouldn't try
-responding with a bounce.  disabling/removing "spamassassin -w" code.
-
-
-------------------------------------------------------------------------
-r6080 | felicity | 2003-12-27 06:29:56 +0000 (Sat, 27 Dec 2003) | 6 lines
-
-bug 2827: sometimes there is a "Argument "" isn't numeric in numeric lt
-(<)" warning that gets printed from the Bayes code.  it turns out that
-where the DB module ought to be returning undef, it sometimes returns
-"", so add a check for that possibility.
-
-
-------------------------------------------------------------------------
-r6079 | felicity | 2003-12-27 06:18:44 +0000 (Sat, 27 Dec 2003) | 5 lines
-
-bug 2851: when calling spamassassin -r and -k (report and revoke),
-Bayes will see the modified message (ie: SA markup included), which is
-a bad thing.  patched the functions to strip the markup pre-learn.
-
-
-------------------------------------------------------------------------
-r6077 | felicity | 2003-12-26 04:13:36 +0000 (Fri, 26 Dec 2003) | 3 lines
-
-bug 2847: Let CmdLearn know whether or not the learning attempt completed
-or failed.  If it failed, throw an error and die.
-
-------------------------------------------------------------------------
-r6040 | felicity | 2003-12-17 15:06:29 +0000 (Wed, 17 Dec 2003) | 4 lines
-
-bug 2847: added an "unavailable" and "failed" state for _AUTOLEARN_
-which describes when bayes isn't available (use_bayes 0, or no DB_File,
-etc,) and when learning fails (see debug output) respectively.
-
-------------------------------------------------------------------------
-r6039 | jmason | 2003-12-17 08:09:00 +0000 (Wed, 17 Dec 2003) | 2 lines
-
-SPF update
-
-------------------------------------------------------------------------
-r6038 | jmason | 2003-12-17 07:08:44 +0000 (Wed, 17 Dec 2003) | 2 lines
-
-SPF code updated for latest Mail::SPF::Query release
-
-------------------------------------------------------------------------
-r6037 | jmason | 2003-12-17 06:23:48 +0000 (Wed, 17 Dec 2003) | 2 lines
-
-interim checkin of SPF changes
-
-------------------------------------------------------------------------
-r6036 | jmason | 2003-12-17 06:18:25 +0000 (Wed, 17 Dec 2003) | 2 lines
-
-promoted RCVD_IN_RSL and RCVD_IN_CBL, gave them approximate scores based on similar GA tests from http://www.pathname.com/~corpus/NET.7day
-
-------------------------------------------------------------------------
-r6035 | jmason | 2003-12-17 06:17:42 +0000 (Wed, 17 Dec 2003) | 2 lines
-
-promoted RCVD_IN_RSL and RCVD_IN_CBL, gave them approximate scores based on similar GA tests from http://www.pathname.com/~corpus/NET.7day
-
-------------------------------------------------------------------------
-r6034 | jmason | 2003-12-17 06:14:52 +0000 (Wed, 17 Dec 2003) | 2 lines
-
-promoted RCVD_IN_RSL and RCVD_IN_CBL, gave them approximate scores based on similar GA tests from http://www.pathname.com/~corpus/NET.7day
-
-------------------------------------------------------------------------
-r6033 | jmason | 2003-12-17 05:51:56 +0000 (Wed, 17 Dec 2003) | 2 lines
-
-FINALLY fixed mass-check to have a usage msg
-
-------------------------------------------------------------------------
-r6032 | felicity | 2003-12-16 22:55:36 +0000 (Tue, 16 Dec 2003) | 2 lines
-
-bug 2848: DB_File detection wasn't working properly in the Bayes tie_db_* functions.
-
-------------------------------------------------------------------------
-r6031 | jmason | 2003-12-16 20:14:11 +0000 (Tue, 16 Dec 2003) | 2 lines
-
-added anti-Altavista-forgery rules
-
-------------------------------------------------------------------------
-r6030 | felicity | 2003-12-16 05:11:00 +0000 (Tue, 16 Dec 2003) | 2 lines
-
-for debug information, display which configuration files are being read.
-
-------------------------------------------------------------------------
-r6029 | jmason | 2003-12-15 08:21:21 +0000 (Mon, 15 Dec 2003) | 2 lines
-
-bug 1041: add a method to determine intended recipient's address; bug 796: add hashcash support; also a few doco cleanups
-
-------------------------------------------------------------------------
-r6028 | felicity | 2003-12-10 18:58:01 +0000 (Wed, 10 Dec 2003) | 3 lines
-
-bug 2822: added a listing of atime deltas and reduction counts to help
-people understand why expiry isn't occuring.
-
-------------------------------------------------------------------------
-r6027 | jmason | 2003-12-10 07:41:48 +0000 (Wed, 10 Dec 2003) | 2 lines
-
-bug 2661: dropped rules from contributor Wolfgang Weisselberg due to missing CLA
-
-------------------------------------------------------------------------
-r6026 | jmason | 2003-12-10 07:26:04 +0000 (Wed, 10 Dec 2003) | 2 lines
-
-bug 2688: removed contributor Radoslaw Stachowiak due to lack of CLA
-
-------------------------------------------------------------------------
-r6025 | jmason | 2003-12-10 07:25:02 +0000 (Wed, 10 Dec 2003) | 2 lines
-
-some vestiges of code from Thomas Hurst removed; no CLA received
-
-------------------------------------------------------------------------
-r6024 | jmason | 2003-12-10 07:22:23 +0000 (Wed, 10 Dec 2003) | 2 lines
-
-terse-report vestiges removed
-
-------------------------------------------------------------------------
-r6023 | jmason | 2003-12-10 07:18:03 +0000 (Wed, 10 Dec 2003) | 2 lines
-
-clean-roomed pyzor_options
-
-------------------------------------------------------------------------
-r6022 | jmason | 2003-12-10 07:13:15 +0000 (Wed, 10 Dec 2003) | 2 lines
-
-removed always_add_report, pyzor_options; didn't get CLA from Steve Abatangle
-
-------------------------------------------------------------------------
-r6021 | jmason | 2003-12-10 07:03:36 +0000 (Wed, 10 Dec 2003) | 2 lines
-
-removed contributor David Barroso; no CLA received
-
-------------------------------------------------------------------------
-r6013 | jmason | 2003-12-09 06:15:53 +0000 (Tue, 09 Dec 2003) | 2 lines
-
-bug 2787: Received line misparsed due to ordering problem
-
-------------------------------------------------------------------------
-r6012 | jmason | 2003-12-04 21:20:30 +0000 (Thu, 04 Dec 2003) | 2 lines
-
-bug 2625: spamd -m5 now default
-
-------------------------------------------------------------------------
-r6011 | jmason | 2003-12-04 21:19:27 +0000 (Thu, 04 Dec 2003) | 2 lines
-
-oops, typo
-
-------------------------------------------------------------------------
-r6009 | jmason | 2003-12-04 17:32:09 +0000 (Thu, 04 Dec 2003) | 2 lines
-
-minor updates to SQL doco, note use of spamd -q switch
-
-------------------------------------------------------------------------
-r6008 | felicity | 2003-12-03 22:43:34 +0000 (Wed, 03 Dec 2003) | 2 lines
-
-fixed documentation for bayes_journal_max_size.  0 disables opportunistic sync, not force once a day.
-
-------------------------------------------------------------------------
-r6006 | jmason | 2003-12-03 02:36:34 +0000 (Wed, 03 Dec 2003) | 2 lines
-
-bug 2676: John Levine patch reinstated, received CLA
-
-------------------------------------------------------------------------
-r6005 | jmason | 2003-12-03 02:33:34 +0000 (Wed, 03 Dec 2003) | 2 lines
-
-bug 2670, bug 2666: got CLAs for Brad Rathbun and Bob Apthorpe so can readd tools/sa-stats.pl
-
-------------------------------------------------------------------------
-r6004 | jmason | 2003-12-03 02:31:43 +0000 (Wed, 03 Dec 2003) | 2 lines
-
-bug 2710: Anirvan Chatterjee rule reinstated on CLA
-
-------------------------------------------------------------------------
-r6003 | jmason | 2003-12-03 02:27:44 +0000 (Wed, 03 Dec 2003) | 2 lines
-
-bug 2705: Dave Lugo's contribution reinstated
-
-------------------------------------------------------------------------
-r6002 | jmason | 2003-12-03 02:25:37 +0000 (Wed, 03 Dec 2003) | 2 lines
-
-bug 2671: Chris Eykamp rules reinstated
-
-------------------------------------------------------------------------
-r6001 | jmason | 2003-12-03 02:22:07 +0000 (Wed, 03 Dec 2003) | 2 lines
-
-bug 2662: Alexander Kourakos CLA received, reinstating patch
-
-------------------------------------------------------------------------
-r6000 | jmason | 2003-12-02 08:20:03 +0000 (Tue, 02 Dec 2003) | 2 lines
-
-updated for new Dynablock DNSBL location; re-added PDL lookup
-
-------------------------------------------------------------------------
-r5999 | jmason | 2003-12-02 08:05:15 +0000 (Tue, 02 Dec 2003) | 2 lines
-
-couple of new SORBS subrules to test
-
-------------------------------------------------------------------------
-r5997 | jmason | 2003-12-02 07:45:32 +0000 (Tue, 02 Dec 2003) | 2 lines
-
-bug 2758: doco issue for _STARS_ capping
-
-------------------------------------------------------------------------
-r5996 | duncf | 2003-11-25 15:49:35 +0000 (Tue, 25 Nov 2003) | 10 lines
-
-Removing the debian/ directory -- it's not elegant to begin with as I
-have to fudge some stuff to get it to build from cvs anyways, and I'd
-rather start an alioth site or something to collabratively maintain
-the packaging. When I actually do this, I'll write a README on how to
-build your own packages.
-
-Also, since debian/rules was deleted(!), this is all useless anyways,
-and I'm not going to reimplement the minor patches (like putting
-quotes around $(CFLAGS))
-
-------------------------------------------------------------------------
-r5995 | jmason | 2003-11-25 07:47:29 +0000 (Tue, 25 Nov 2003) | 2 lines
-
-file removed
-
-------------------------------------------------------------------------
-r5994 | jmason | 2003-11-25 07:33:42 +0000 (Tue, 25 Nov 2003) | 2 lines
-
-bug 2685: removed contributor Michael Moose Dinn
-
-------------------------------------------------------------------------
-r5993 | jmason | 2003-11-25 07:19:01 +0000 (Tue, 25 Nov 2003) | 2 lines
-
-removed contributions from Matt Simerson
-
-------------------------------------------------------------------------
-r5992 | jmason | 2003-11-25 07:09:11 +0000 (Tue, 25 Nov 2003) | 2 lines
-
-removed contributor Marek Huda'k
-
-------------------------------------------------------------------------
-r5991 | jmason | 2003-11-25 07:03:38 +0000 (Tue, 25 Nov 2003) | 2 lines
-
-oops, broke the rules files
-
-------------------------------------------------------------------------
-r5990 | jmason | 2003-11-25 07:01:52 +0000 (Tue, 25 Nov 2003) | 2 lines
-
-bug 2674: removed contributions from David Kewley
-
-------------------------------------------------------------------------
-r5989 | jmason | 2003-11-25 03:02:49 +0000 (Tue, 25 Nov 2003) | 2 lines
-
-dropped contributor Chris Eykamp
-
-------------------------------------------------------------------------
-r5988 | jmason | 2003-11-25 03:01:22 +0000 (Tue, 25 Nov 2003) | 2 lines
-
-removed contributor Mike Nolan
-
-------------------------------------------------------------------------
-r5987 | jmason | 2003-11-25 02:57:27 +0000 (Tue, 25 Nov 2003) | 2 lines
-
-dropped contributor Chris Eykamp
-
-------------------------------------------------------------------------
-r5986 | jmason | 2003-11-25 02:12:45 +0000 (Tue, 25 Nov 2003) | 2 lines
-
-removed contributor Radoslaw Zielinski
-
-------------------------------------------------------------------------
-r5985 | jmason | 2003-11-25 02:08:59 +0000 (Tue, 25 Nov 2003) | 2 lines
-
-removed contributor Robert James Kaes
-
-------------------------------------------------------------------------
-r5984 | jmason | 2003-11-25 02:05:47 +0000 (Tue, 25 Nov 2003) | 2 lines
-
-bug 2672: removed 30_text_de.cf due to a lack of CLAs from some of the contributors
-
-------------------------------------------------------------------------
-r5983 | jmason | 2003-11-25 02:01:34 +0000 (Tue, 25 Nov 2003) | 2 lines
-
-removed contributor Bob Apthorpe due to lack of CLA
-
-------------------------------------------------------------------------
-r5982 | jmason | 2003-11-25 01:50:23 +0000 (Tue, 25 Nov 2003) | 2 lines
-
-removed contrib files that we still have no CLA for
-
-------------------------------------------------------------------------
-r5981 | jmason | 2003-11-25 01:45:17 +0000 (Tue, 25 Nov 2003) | 2 lines
-
-removed contributor Ian Murdock (bug 2694)
-
-------------------------------------------------------------------------
-r5980 | jmason | 2003-11-25 01:43:27 +0000 (Tue, 25 Nov 2003) | 2 lines
-
-bug 2695: removed contributor Tino Keitel
-
-------------------------------------------------------------------------
-r5979 | jmason | 2003-11-24 05:18:33 +0000 (Mon, 24 Nov 2003) | 2 lines
-
-bug 2774: undef warnings fixed in qmail Received-header parsing
-
-------------------------------------------------------------------------
-r5978 | jmason | 2003-11-20 19:35:06 +0000 (Thu, 20 Nov 2003) | 2 lines
-
-added more debugging to RBL code; found bug in interim list of reserved-IPs, fixed pending their clean-room reimplementation
-
-------------------------------------------------------------------------
-r5975 | jmason | 2003-11-20 07:22:48 +0000 (Thu, 20 Nov 2003) | 2 lines
-
-bug 2759: Received parser can't deal with a variety of qmail formats
-
-------------------------------------------------------------------------
-r5974 | jmason | 2003-11-19 20:25:27 +0000 (Wed, 19 Nov 2003) | 2 lines
-
-bug 2742: updated French translations, Michel Bouissou
-
-------------------------------------------------------------------------
-r5973 | jmason | 2003-11-19 02:37:50 +0000 (Wed, 19 Nov 2003) | 2 lines
-
-bug 2742: new set of French translations from Michel Bouissou
-
-------------------------------------------------------------------------
-r5972 | duncf | 2003-11-18 17:04:49 +0000 (Tue, 18 Nov 2003) | 2 lines
-
-Doh. $current_user was already declared... oops
-
-------------------------------------------------------------------------
-r5971 | duncf | 2003-11-18 16:49:17 +0000 (Tue, 18 Nov 2003) | 2 lines
-
-Yes this is silly. Reimplementing set current_user to value in $1. I cant test this, so I hope for the best ;-)
-
-------------------------------------------------------------------------
-r5970 | jmason | 2003-11-18 07:15:08 +0000 (Tue, 18 Nov 2003) | 2 lines
-
-bug 2692: removed contributor Tim Bell.  CVS HEAD IS NOW BROKEN -- SOMEONE ELSE PLEASE REIMPLEMENT ASAP
-
-------------------------------------------------------------------------
-r5969 | jmason | 2003-11-18 07:06:12 +0000 (Tue, 18 Nov 2003) | 2 lines
-
-bug 2705: dropped contributor Dave Lugo
-
-------------------------------------------------------------------------
-r5968 | jmason | 2003-11-18 07:02:38 +0000 (Tue, 18 Nov 2003) | 2 lines
-
-bug 2698: dropped contributor James Henstridge
-
-------------------------------------------------------------------------
-r5966 | jmason | 2003-11-15 04:17:06 +0000 (Sat, 15 Nov 2003) | 2 lines
-
-oops, screwed up the rfc-2822 regexp
-
-------------------------------------------------------------------------
-r5965 | jmason | 2003-11-15 04:13:30 +0000 (Sat, 15 Nov 2003) | 2 lines
-
-bug 2710: drop contributor Anirvan Chatterjee
-
-------------------------------------------------------------------------
-r5964 | jmason | 2003-11-15 04:05:28 +0000 (Sat, 15 Nov 2003) | 2 lines
-
-bug 2715: dropped a regexp from Mail::Header, since the CLA from Graham Barr seems to have gone AWOL
-
-------------------------------------------------------------------------
-r5960 | jmason | 2003-11-15 02:58:12 +0000 (Sat, 15 Nov 2003) | 2 lines
-
-bug 2745: pobox.com Received header format handled
-
-------------------------------------------------------------------------
-r5959 | jmason | 2003-11-15 02:55:30 +0000 (Sat, 15 Nov 2003) | 2 lines
-
-bug 2633: spamd giving undef warnings if DNS is not available for spamc client
-
-------------------------------------------------------------------------
-r5956 | jmason | 2003-11-15 02:46:25 +0000 (Sat, 15 Nov 2003) | 2 lines
-
-bug 2502: -H switch broken due to lack of srand seeding
-
-------------------------------------------------------------------------
-r5955 | jmason | 2003-11-15 02:44:49 +0000 (Sat, 15 Nov 2003) | 2 lines
-
-bug 2591: Received header format for something called 'smtpd' supported; added internal_networks initial implementation
-
-------------------------------------------------------------------------
-r5954 | jmason | 2003-11-15 02:49:32 +0000 (Sat, 15 Nov 2003) | 2 lines
-
-bug 2630: spamd_parallel test no longer distributed due to load problems it causes
-
-------------------------------------------------------------------------
-r5953 | jmason | 2003-11-15 02:47:42 +0000 (Sat, 15 Nov 2003) | 2 lines
-
-bug 2504: fixed 'Use of uninitialized value in numeric eq' in spamd
-
-------------------------------------------------------------------------
-r5950 | jmason | 2003-11-13 02:49:46 +0000 (Thu, 13 Nov 2003) | 2 lines
-
-updated MANIFEST
-
-------------------------------------------------------------------------
-r5949 | jmason | 2003-11-13 02:49:10 +0000 (Thu, 13 Nov 2003) | 2 lines
-
-bug 2654: fix pattern to avoid FP on FORGED_MUA_EUDORA
-
-------------------------------------------------------------------------
-r5948 | jmason | 2003-11-12 07:36:19 +0000 (Wed, 12 Nov 2003) | 2 lines
-
-bug 2294: removed FORGED_MUA_THEBAT due to FPs and 2 other better variants being present anyway
-
-------------------------------------------------------------------------
-r5945 | jmason | 2003-11-09 02:18:56 +0000 (Sun, 09 Nov 2003) | 2 lines
-
-oops. a test failure which I thought was due to my user_prefs, was actually a bug in the test code; fixed
-
-------------------------------------------------------------------------
-r5944 | jmason | 2003-11-09 02:14:26 +0000 (Sun, 09 Nov 2003) | 2 lines
-
-oops, typo in previous patch application in spamd request-header parser code
-
-------------------------------------------------------------------------
-r5943 | jmason | 2003-11-09 02:11:52 +0000 (Sun, 09 Nov 2003) | 2 lines
-
-bug 2664: drop contributor Beniamino Galvani
-
-------------------------------------------------------------------------
-r5942 | jmason | 2003-11-09 02:07:03 +0000 (Sun, 09 Nov 2003) | 2 lines
-
-bug 2676: dropped contributor John Levine
-
-------------------------------------------------------------------------
-r5941 | jmason | 2003-11-09 01:48:20 +0000 (Sun, 09 Nov 2003) | 2 lines
-
-bug 2662: dropped contributor Alexander Kourakos
-
-------------------------------------------------------------------------
-r5940 | jmason | 2003-11-09 01:41:02 +0000 (Sun, 09 Nov 2003) | 2 lines
-
-bug 2693: remove contributor Tony L. Svanstrom
-
-------------------------------------------------------------------------
-r5939 | jmason | 2003-11-09 01:31:53 +0000 (Sun, 09 Nov 2003) | 2 lines
-
-bug 2665: drop contributor Bill O'Hanlon
-
-------------------------------------------------------------------------
-r5938 | jmason | 2003-11-09 01:25:02 +0000 (Sun, 09 Nov 2003) | 2 lines
-
-bug 2560: removed build/cvs2cl-branch from CVS due to licensing
-
-------------------------------------------------------------------------
-r5937 | jmason | 2003-11-08 03:40:35 +0000 (Sat, 08 Nov 2003) | 2 lines
-
-bug 2663: dropped contributor Antonello Nocchi
-
-------------------------------------------------------------------------
-r5936 | jmason | 2003-11-08 03:29:40 +0000 (Sat, 08 Nov 2003) | 2 lines
-
-bug 2673: drop contributor David Greenaway
-
-------------------------------------------------------------------------
-r5935 | jmason | 2003-11-07 03:06:39 +0000 (Fri, 07 Nov 2003) | 2 lines
-
-bug 2580: undefined value in spamd check()
-
-------------------------------------------------------------------------
-r5931 | jmason | 2003-11-05 04:53:13 +0000 (Wed, 05 Nov 2003) | 2 lines
-
-bug 2122: FORGED_MUA rules matching for some mailing lists
-
-------------------------------------------------------------------------
-r5928 | jmason | 2003-10-29 05:39:51 +0000 (Wed, 29 Oct 2003) | 2 lines
-
-try out delphi.com anti-joe-job rule
-
-------------------------------------------------------------------------
-r5927 | felicity | 2003-10-29 05:13:13 +0000 (Wed, 29 Oct 2003) | 3 lines
-
-at the LISA postmaster BoF, the qualcomm postmaster commented that
-no mail comes from eudora.com, but it is faked a lot...
-
-------------------------------------------------------------------------
-r5926 | jmason | 2003-10-28 07:09:34 +0000 (Tue, 28 Oct 2003) | 2 lines
-
-updated MANIFEST
-
-------------------------------------------------------------------------
-r5925 | jmason | 2003-10-28 07:08:30 +0000 (Tue, 28 Oct 2003) | 2 lines
-
-applied patch from bug 2505 to HEAD
-
-------------------------------------------------------------------------
-r5924 | jmason | 2003-10-28 07:02:50 +0000 (Tue, 28 Oct 2003) | 2 lines
-
-added rules to catch 'rndmx' random tags, and newish ratware (using header samples from Steve Champeon)
-
-------------------------------------------------------------------------
-r5923 | jmason | 2003-10-28 07:02:03 +0000 (Tue, 28 Oct 2003) | 2 lines
-
-dns.t fixed; blocked.secnap.net was closed down by owner, so replacement mini-zone set up on spamassassin.org instead.
-
-------------------------------------------------------------------------
-r5922 | jmason | 2003-10-28 06:53:51 +0000 (Tue, 28 Oct 2003) | 2 lines
-
-avoid undef warning in t/strip2.t
-
-------------------------------------------------------------------------
-r5921 | jmason | 2003-10-28 06:47:51 +0000 (Tue, 28 Oct 2003) | 2 lines
-
-removed windows_install.pl, obsolete
-
-------------------------------------------------------------------------
-r5920 | jmason | 2003-10-28 06:45:53 +0000 (Tue, 28 Oct 2003) | 2 lines
-
-avoid an SPF failure
-
-------------------------------------------------------------------------
-r5919 | jmason | 2003-10-28 06:45:31 +0000 (Tue, 28 Oct 2003) | 2 lines
-
-DCC installation docs updated
-
-------------------------------------------------------------------------
-r5916 | climent | 2003-10-23 14:38:42 +0000 (Thu, 23 Oct 2003) | 2 lines
-
-Small change to avoid a critical session.
-
-------------------------------------------------------------------------
-r5915 | climent | 2003-10-23 12:48:55 +0000 (Thu, 23 Oct 2003) | 2 lines
-
-FRIEND AT PUBLIC small change
-
-------------------------------------------------------------------------
-r5914 | quinlan | 2003-10-20 01:37:19 +0000 (Mon, 20 Oct 2003) | 2 lines
-
-minor documentation clarification
-
-------------------------------------------------------------------------
-r5913 | msquadrat | 2003-10-15 21:16:11 +0000 (Wed, 15 Oct 2003) | 2 lines
-
-removed stale qmail entries
-
-------------------------------------------------------------------------
-r5912 | msquadrat | 2003-10-15 16:01:40 +0000 (Wed, 15 Oct 2003) | 2 lines
-
-bug 2596: missing space kept qmail/qmail-spamc and t/do_net from being removed on 'make clean'
-
-------------------------------------------------------------------------
-r5911 | quinlan | 2003-10-15 08:08:05 +0000 (Wed, 15 Oct 2003) | 2 lines
-
-remove debugging statement
-
-------------------------------------------------------------------------
-r5910 | quinlan | 2003-10-15 07:53:12 +0000 (Wed, 15 Oct 2003) | 3 lines
-
-improved title testing (test each title separately instead of together
-or as a whole)
-
-------------------------------------------------------------------------
-r5909 | quinlan | 2003-10-15 07:51:49 +0000 (Wed, 15 Oct 2003) | 4 lines
-
-small simplification of _get_date_header_time()
-add html_title()
-trailing line comment after { is just wrong
-
-------------------------------------------------------------------------
-r5908 | quinlan | 2003-10-15 04:58:10 +0000 (Wed, 15 Oct 2003) | 4 lines
-
-add some HTML <title> test rules
-bug 2589: problems detecting html titles (handling of titles is now same as
-IE and Mozilla, first title is used regardless of position in document)
-
-------------------------------------------------------------------------
-r5907 | quinlan | 2003-10-14 05:17:23 +0000 (Tue, 14 Oct 2003) | 2 lines
-
-add some HTML entity rules
-
-------------------------------------------------------------------------
-r5906 | quinlan | 2003-10-14 03:42:45 +0000 (Tue, 14 Oct 2003) | 3 lines
-
-replace old fallback base64 decoder with new one
-fix minor bug in base64 decoder
-
-------------------------------------------------------------------------
-r5905 | quinlan | 2003-10-13 21:51:21 +0000 (Mon, 13 Oct 2003) | 2 lines
-
-speed up spamd testing on fast machines, wait longer before failing too
-
-------------------------------------------------------------------------
-r5904 | msquadrat | 2003-10-11 13:49:24 +0000 (Sat, 11 Oct 2003) | 2 lines
-
-bug 2557: enhanced qmail-spamc can now feed command line options to spamc (thanks to John Peacock)
-
-------------------------------------------------------------------------
-r5903 | msquadrat | 2003-10-10 19:57:49 +0000 (Fri, 10 Oct 2003) | 2 lines
-
-The previous commit still used $_ instead of $line in the first check.
-
-------------------------------------------------------------------------
-r5902 | msquadrat | 2003-10-10 19:49:39 +0000 (Fri, 10 Oct 2003) | 2 lines
-
-bug 2580: calling subroutines can make $_ undef
-
-------------------------------------------------------------------------
-r5901 | quinlan | 2003-10-07 08:11:25 +0000 (Tue, 07 Oct 2003) | 2 lines
-
-removing obsolete code
-
-------------------------------------------------------------------------
-r5900 | quinlan | 2003-10-07 04:15:36 +0000 (Tue, 07 Oct 2003) | 2 lines
-
-note this was idea
-
-------------------------------------------------------------------------
-r5899 | quinlan | 2003-10-06 01:08:47 +0000 (Mon, 06 Oct 2003) | 2 lines
-
-re-enable Habeas
-
-------------------------------------------------------------------------
-r5898 | quinlan | 2003-10-06 00:31:02 +0000 (Mon, 06 Oct 2003) | 2 lines
-
-add HTML renderer
-
-------------------------------------------------------------------------
-r5897 | quinlan | 2003-10-06 00:19:35 +0000 (Mon, 06 Oct 2003) | 2 lines
-
-modularize the HTML rendering code
-
-------------------------------------------------------------------------
-r5896 | quinlan | 2003-10-04 03:08:09 +0000 (Sat, 04 Oct 2003) | 2 lines
-
-fix use_auto_whitelist
-
-------------------------------------------------------------------------
-r5895 | quinlan | 2003-10-04 02:55:13 +0000 (Sat, 04 Oct 2003) | 2 lines
-
-add T_MSGID_DOLLARS_*
-
-------------------------------------------------------------------------
-r5894 | quinlan | 2003-10-04 02:44:45 +0000 (Sat, 04 Oct 2003) | 2 lines
-
-bug 2538: address problems with Outlook forgery rules
-
-------------------------------------------------------------------------
-r5892 | jmason | 2003-10-03 20:37:38 +0000 (Fri, 03 Oct 2003) | 2 lines
-
-re-added relays.visi.com, it's back
-
-------------------------------------------------------------------------
-r5891 | quinlan | 2003-10-03 00:39:12 +0000 (Fri, 03 Oct 2003) | 2 lines
-
-disable Habeas tests by default
-
-------------------------------------------------------------------------
-r5890 | quinlan | 2003-10-02 23:01:01 +0000 (Thu, 02 Oct 2003) | 2 lines
-
-add $re_start for HTML rendering heuristic
-
-------------------------------------------------------------------------
-r5889 | quinlan | 2003-10-02 22:59:00 +0000 (Thu, 02 Oct 2003) | 2 lines
-
-add text rendering place-holder
-
-------------------------------------------------------------------------
-r5888 | felicity | 2003-10-02 19:29:36 +0000 (Thu, 02 Oct 2003) | 2 lines
-
-Clean up the render area a little bit, add some docs.
-
-------------------------------------------------------------------------
-r5887 | quinlan | 2003-10-02 02:30:33 +0000 (Thu, 02 Oct 2003) | 4 lines
-
-don't open results files until we get to the point of writing results
-to avoid overwriting spam.log and ham.log accidentally (when trying to
-use an option to print to stdout, but failing to find a message)
-
-------------------------------------------------------------------------
-r5886 | felicity | 2003-10-01 05:50:51 +0000 (Wed, 01 Oct 2003) | 2 lines
-
-work on the docs a little bit
-
-------------------------------------------------------------------------
-r5885 | felicity | 2003-10-01 05:31:56 +0000 (Wed, 01 Oct 2003) | 5 lines
-
-If a multipart message has no boundary defined, or the boundary is defined
-but not found in the part, treat the whole part as the data to use.
-Otherwise, if a boundary is defined and it's found, just use the data
-between the boundaries.
-
-------------------------------------------------------------------------
-r5884 | felicity | 2003-10-01 04:39:48 +0000 (Wed, 01 Oct 2003) | 2 lines
-
-Make everything but parse() a "private" function.
-
-------------------------------------------------------------------------
-r5883 | felicity | 2003-10-01 04:36:21 +0000 (Wed, 01 Oct 2003) | 3 lines
-
-If there is no encoding, there will be no decoding.  So raw == decoded,
-just point to the same data to save memory.
-
-------------------------------------------------------------------------
-r5882 | felicity | 2003-10-01 03:18:18 +0000 (Wed, 01 Oct 2003) | 2 lines
-
-parsed -> rendered
-
-------------------------------------------------------------------------
-r5881 | felicity | 2003-10-01 01:49:42 +0000 (Wed, 01 Oct 2003) | 2 lines
-
-more mime headers being kept, default text/plain charset per the RFC
-
-------------------------------------------------------------------------
-r5880 | felicity | 2003-10-01 01:39:19 +0000 (Wed, 01 Oct 2003) | 2 lines
-
-Fixed decoding issue of main body if not multipart
-
-------------------------------------------------------------------------
-r5879 | msquadrat | 2003-09-30 23:11:50 +0000 (Tue, 30 Sep 2003) | 2 lines
-
-Added a short comment about the optional module Time::HiRes and what its used for.
-
-------------------------------------------------------------------------
-r5878 | felicity | 2003-09-30 22:48:50 +0000 (Tue, 30 Sep 2003) | 2 lines
-
-The MIME parser would miss the last header in a message.  Fixed. :)
-
-------------------------------------------------------------------------
-r5877 | felicity | 2003-09-30 18:57:24 +0000 (Tue, 30 Sep 2003) | 3 lines
-
-bug 2140: eudora sometimes has a different message-id than we expected
-before, so account for those differences.
-
-------------------------------------------------------------------------
-r5875 | quinlan | 2003-09-30 18:32:31 +0000 (Tue, 30 Sep 2003) | 2 lines
-
-whoops, regexps can't work backwards
-
-------------------------------------------------------------------------
-r5874 | felicity | 2003-09-30 16:12:28 +0000 (Tue, 30 Sep 2003) | 2 lines
-
-sometimes the parser can try to run through a null body part, so ignore those.
-
-------------------------------------------------------------------------
-r5873 | jmason | 2003-09-30 06:05:02 +0000 (Tue, 30 Sep 2003) | 2 lines
-
-avoid duplicating headers in mass-check-results-to-mbox output
-
-------------------------------------------------------------------------
-r5872 | jmason | 2003-09-30 05:20:20 +0000 (Tue, 30 Sep 2003) | 2 lines
-
-try using SPF in a DRIP style
-
-------------------------------------------------------------------------
-r5871 | jmason | 2003-09-30 05:19:19 +0000 (Tue, 30 Sep 2003) | 2 lines
-
-try using SPF in a DRIP style
-
-------------------------------------------------------------------------
-r5870 | jmason | 2003-09-30 05:00:54 +0000 (Tue, 30 Sep 2003) | 2 lines
-
-another Received-line format that was being missed
-
-------------------------------------------------------------------------
-r5869 | jmason | 2003-09-30 04:52:55 +0000 (Tue, 30 Sep 2003) | 2 lines
-
-fixed 'use 5.6.1' to be better for backwards compat
-
-------------------------------------------------------------------------
-r5868 | felicity | 2003-09-30 03:34:11 +0000 (Tue, 30 Sep 2003) | 2 lines
-
-initial step to get MIME parsing in place
-
-------------------------------------------------------------------------
-r5866 | msquadrat | 2003-09-29 21:58:46 +0000 (Mon, 29 Sep 2003) | 2 lines
-
-Increase the required version of Perl.
-
-------------------------------------------------------------------------
-r5865 | msquadrat | 2003-09-29 21:45:38 +0000 (Mon, 29 Sep 2003) | 2 lines
-
-bug 2492 revisited: somehow a part of the MICROSOFT_EXECUTABLE got lost
-
-------------------------------------------------------------------------
-r5863 | msquadrat | 2003-09-29 21:34:31 +0000 (Mon, 29 Sep 2003) | 3 lines
-
-* Removed compatibility code for old (before 5.45) versions of ExtUtils::MakeMaker
-* Updated the docu at several places
-
-------------------------------------------------------------------------
-r5862 | felicity | 2003-09-29 20:59:28 +0000 (Mon, 29 Sep 2003) | 2 lines
-
-fixed comment typo in spec file
-
-------------------------------------------------------------------------
-r5860 | felicity | 2003-09-29 20:10:38 +0000 (Mon, 29 Sep 2003) | 9 lines
-
-more username in subject tests:
-
-  0.503   0.9122   0.0000    1.000   1.00    0.01  T_USERNAME_IN_SUBJECT3
-  0.453   0.8213   0.0000    1.000   1.00    0.01  T_USERNAME_IN_SUBJECT2
-  0.051   0.0928   0.0000    1.000   1.00    2.90  USERNAME_IN_SUBJECT
-  2.679   4.8392   0.0243    0.995   0.99    0.01  T_USERNAME_IN_SUBJECT1
-
-:)
-
-------------------------------------------------------------------------
-r5859 | felicity | 2003-09-29 19:42:00 +0000 (Mon, 29 Sep 2003) | 3 lines
-
-bug 1889: rbl_check() wasn't able to parse a certain Received header if
-an ident string was included
-
-------------------------------------------------------------------------
-r5857 | jmason | 2003-09-29 18:13:08 +0000 (Mon, 29 Sep 2003) | 2 lines
-
-Received: use of MX data to compute trust turned off again, it's too slow.  Added timeout for ALL_RELAYS_NEAR_MXES test
-
-------------------------------------------------------------------------
-r5856 | jmason | 2003-09-29 05:58:50 +0000 (Mon, 29 Sep 2003) | 2 lines
-
-avoid a warning
-
-------------------------------------------------------------------------
-r5855 | jmason | 2003-09-29 05:43:48 +0000 (Mon, 29 Sep 2003) | 2 lines
-
-avoid new 'undefined value' warning
-
-------------------------------------------------------------------------
-r5854 | jmason | 2003-09-29 05:34:35 +0000 (Mon, 29 Sep 2003) | 2 lines
-
-bug 2142: code to infer MAIL FROM: address from message added, using Return-Path, X-Envelope-From and a few other common ones, and producing a synthetic fake header, EnvelopeFrom.   bug 2143: SPF support added, first draft, using Mail::SPF::Query for now.   bug 2426: spamcop-ish trusted_networks determination scheme, using MX records added; seems to work well in most setups although may extend trust further than necessary in the open-relay case.   Added nice test to detect messages that travelled entirely via domains and IPs where the domain's MX and the IP correlate.
-
-------------------------------------------------------------------------
-r5853 | felicity | 2003-09-29 04:37:05 +0000 (Mon, 29 Sep 2003) | 2 lines
-
-for quoted-printable, go call M::SA::Util ...
-
-------------------------------------------------------------------------
-r5852 | quinlan | 2003-09-29 04:33:41 +0000 (Mon, 29 Sep 2003) | 2 lines
-
-add qp_decode()
-
-------------------------------------------------------------------------
-r5851 | felicity | 2003-09-29 04:21:21 +0000 (Mon, 29 Sep 2003) | 2 lines
-
-we should test out some other "username in subject" style rules ...
-
-------------------------------------------------------------------------
-r5850 | felicity | 2003-09-29 04:03:35 +0000 (Mon, 29 Sep 2003) | 2 lines
-
-more mime work
-
-------------------------------------------------------------------------
-r5849 | quinlan | 2003-09-29 04:02:29 +0000 (Mon, 29 Sep 2003) | 2 lines
-
-add HAS_MIME_BASE64
-
-------------------------------------------------------------------------
-r5848 | quinlan | 2003-09-29 03:57:22 +0000 (Mon, 29 Sep 2003) | 2 lines
-
-add base64_decode()
-
-------------------------------------------------------------------------
-r5847 | felicity | 2003-09-29 03:53:18 +0000 (Mon, 29 Sep 2003) | 3 lines
-
-after a discussion with quinlan, changes to MIME parser to leave "raw"
-parts raw, and not slightly cooked.
-
-------------------------------------------------------------------------
-r5846 | felicity | 2003-09-29 03:05:05 +0000 (Mon, 29 Sep 2003) | 2 lines
-
-fixed a few issues ...
-
-------------------------------------------------------------------------
-r5845 | felicity | 2003-09-29 02:59:36 +0000 (Mon, 29 Sep 2003) | 2 lines
-
-Deal with some bad base64 encoding details, etc.
-
-------------------------------------------------------------------------
-r5843 | felicity | 2003-09-29 01:10:32 +0000 (Mon, 29 Sep 2003) | 2 lines
-
-added documentation about add_header name convention
-
-------------------------------------------------------------------------
-r5842 | felicity | 2003-09-28 16:38:44 +0000 (Sun, 28 Sep 2003) | 7 lines
-
-bug 2494:
-1) deal with bz2 builds... ;)
-2) allow release to be overriden via commandline
-3) allow CFLAGS to be modified in the usual method (RPM_OPT_FLAGS)
-4) add more documentation to be installed
-5) update to 2.61
-
-------------------------------------------------------------------------
-r5841 | felicity | 2003-09-28 16:24:41 +0000 (Sun, 28 Sep 2003) | 2 lines
-
-re-remove the 2.60 announcement from MANIFEST
-
-------------------------------------------------------------------------
-r5840 | felicity | 2003-09-28 16:24:13 +0000 (Sun, 28 Sep 2003) | 2 lines
-
-updated docs per bug 2501 (bayes changes in README and INSTALL)
-
-------------------------------------------------------------------------
-r5836 | felicity | 2003-09-27 01:46:55 +0000 (Sat, 27 Sep 2003) | 3 lines
-
-bug 2510: we should remove world-writable directories from PATH since
-it can cause issues with taint mode
-
-------------------------------------------------------------------------
-r5834 | felicity | 2003-09-27 01:26:29 +0000 (Sat, 27 Sep 2003) | 2 lines
-
-bug 2511: clean the path before running Cwd
-
-------------------------------------------------------------------------
-r5833 | jmason | 2003-09-26 19:25:26 +0000 (Fri, 26 Sep 2003) | 2 lines
-
-fix doco due to broken link
-
-------------------------------------------------------------------------
-r5832 | jmason | 2003-09-26 19:16:14 +0000 (Fri, 26 Sep 2003) | 2 lines
-
-changed version for bleeding-edge website doc updater to build
-
-------------------------------------------------------------------------
-r5831 | climent | 2003-09-25 10:44:49 +0000 (Thu, 25 Sep 2003) | 2 lines
-
-Postfix README added
-
-------------------------------------------------------------------------
-r5830 | felicity | 2003-09-25 03:38:04 +0000 (Thu, 25 Sep 2003) | 2 lines
-
-more mime work
-
-------------------------------------------------------------------------
-r5829 | quinlan | 2003-09-25 03:11:24 +0000 (Thu, 25 Sep 2003) | 2 lines
-
-bug 2459: more work on reorganizing auto-whitelist implementation
-
-------------------------------------------------------------------------
-r5828 | quinlan | 2003-09-25 03:11:01 +0000 (Thu, 25 Sep 2003) | 3 lines
-
-bug 2459: more work on reorganizing auto-whitelist implementation
-Bug 2492: MICROSOFT_EXECUTABLE slightly broken
-
-------------------------------------------------------------------------
-r5827 | jmason | 2003-09-24 22:47:43 +0000 (Wed, 24 Sep 2003) | 2 lines
-
-fixed typo
-
-------------------------------------------------------------------------
-r5826 | felicity | 2003-09-24 22:06:03 +0000 (Wed, 24 Sep 2003) | 2 lines
-
-bug 2501: put the release announcement mail into the distro.
-
-------------------------------------------------------------------------
-r5825 | felicity | 2003-09-24 22:01:12 +0000 (Wed, 24 Sep 2003) | 2 lines
-
-convert CRLF->LF in decoded MIME parts
-
-------------------------------------------------------------------------
-r5824 | felicity | 2003-09-24 21:33:33 +0000 (Wed, 24 Sep 2003) | 2 lines
-
-a bit more code cleanup
-
-------------------------------------------------------------------------
-r5823 | felicity | 2003-09-24 19:30:32 +0000 (Wed, 24 Sep 2003) | 2 lines
-
-a few updates for MIME parsing
-
-------------------------------------------------------------------------
-r5822 | quinlan | 2003-09-24 08:37:25 +0000 (Wed, 24 Sep 2003) | 2 lines
-
-minor change
-
-------------------------------------------------------------------------
-r5821 | felicity | 2003-09-24 06:18:38 +0000 (Wed, 24 Sep 2003) | 4 lines
-
-Modules for new parsing code.  Mostly from Matt Sergeant's work in the SA3
-tree.  I trimmed it down a lot, and got it to deal with variable/reference
-passing instead of temporary files.
-
-------------------------------------------------------------------------
-r5820 | jmason | 2003-09-24 03:11:33 +0000 (Wed, 24 Sep 2003) | 2 lines
-
-T_ rules enabled; a double-dash spam-sign
-
-------------------------------------------------------------------------
-r5819 | quinlan | 2003-09-23 23:58:03 +0000 (Tue, 23 Sep 2003) | 2 lines
-
-use GTUBE for test email
-
-------------------------------------------------------------------------
-r5818 | quinlan | 2003-09-23 23:53:39 +0000 (Tue, 23 Sep 2003) | 2 lines
-
-add CBL as test blacklist
-
-------------------------------------------------------------------------
-r5817 | quinlan | 2003-09-23 23:52:43 +0000 (Tue, 23 Sep 2003) | 2 lines
-
-uncomment test rules!
-
-------------------------------------------------------------------------
-r5816 | quinlan | 2003-09-23 21:39:13 +0000 (Tue, 23 Sep 2003) | 2 lines
-
-bug 2482: add DNSBL regression tests
-
-------------------------------------------------------------------------
-r5815 | quinlan | 2003-09-23 21:37:03 +0000 (Tue, 23 Sep 2003) | 2 lines
-
-bug 2459: reorganize auto-whitelist implementation
-
-------------------------------------------------------------------------
-r5813 | felicity | 2003-09-23 20:34:39 +0000 (Tue, 23 Sep 2003) | 2 lines
-
-fixed small doc thingy about razor patch
-
-------------------------------------------------------------------------
-r5812 | duncf | 2003-09-23 20:30:26 +0000 (Tue, 23 Sep 2003) | 2 lines
-
-Bayes should ignore Gnus annotation, patch from Juergen Kreileder <jk@blackdown.de>
-
-------------------------------------------------------------------------
-r5811 | felicity | 2003-09-23 18:18:49 +0000 (Tue, 23 Sep 2003) | 3 lines
-
-Allow "--define 'release 1_rh6'" and "--define 'srcext .bz2'" overrides
-from the rpmbuild commandline.
-
-------------------------------------------------------------------------
-r5810 | felicity | 2003-09-23 14:45:50 +0000 (Tue, 23 Sep 2003) | 2 lines
-
-2.70 devel cycle started
-
-=======
 r1565570 | kmcgrail | 2014-02-07 08:10:37 +0000 (Fri, 07 Feb 2014) | 1 
 line
  
@@ -16525,5 +8217,4 @@
 r1149751 | sidney | 2011-07-22 22:27:54 +0000 (Fri, 22 Jul 2011) | 1 line
  
  bug 6638 - 3.3.2 release notes were not committed to svn
->>>>>>> fa6a7964
 ------------------------------------------------------------------------